--- conflicted
+++ resolved
@@ -1,6 +1,5 @@
 __________________________
 
-<<<<<<< HEAD
 Solarus 1.6.0 (in progress)
 ___________________________
 
@@ -8,12 +7,8 @@
 
 ___________________________
 
-Solarus 1.5.3 (in progress)
-___________________________
-=======
 Solarus 1.5.3 (2016-04-01)
 __________________________
->>>>>>> 94da491a
 
 * Speed up loading maps by keeping tilesets in a cache (#1019).
 * Fix text_surface:set_horizontal/vertical_alignment() not working.
