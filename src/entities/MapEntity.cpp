/*
 * Copyright (C) 2006-2013 Christopho, Solarus - http://www.solarus-games.org
 *
 * Solarus is free software; you can redistribute it and/or modify
 * it under the terms of the GNU General Public License as published by
 * the Free Software Foundation, either version 3 of the License, or
 * (at your option) any later version.
 *
 * Solarus is distributed in the hope that it will be useful,
 * but WITHOUT ANY WARRANTY; without even the implied warranty of
 * MERCHANTABILITY or FITNESS FOR A PARTICULAR PURPOSE. See the
 * GNU General Public License for more details.
 *
 * You should have received a copy of the GNU General Public License along
 * with this program. If not, see <http://www.gnu.org/licenses/>.
 */
#include "entities/MapEntity.h"
#include "entities/MapEntities.h"
#include "entities/Tileset.h"
#include "entities/Switch.h"
#include "entities/Destructible.h"
#include "entities/Separator.h"
#include "entities/Hero.h"
#include "movements/Movement.h"
#include "lua/LuaContext.h"
#include "lowlevel/Geometry.h"
#include "lowlevel/System.h"
#include "lowlevel/Debug.h"
#include "lowlevel/StringConcat.h"
#include "MainLoop.h"
#include "Game.h"
#include "Map.h"
#include "Sprite.h"
#include "SpriteAnimationSet.h"

const Rectangle MapEntity::directions_to_xy_moves[] = {
  Rectangle( 1, 0),
  Rectangle( 1,-1),
  Rectangle( 0,-1),
  Rectangle(-1,-1),
  Rectangle(-1, 0),
  Rectangle(-1, 1),
  Rectangle( 0, 1),
  Rectangle( 1, 1)
};

const std::string MapEntity::entity_type_names[ENTITY_NUMBER + 1] = {
    "tile",
    "destination",
    "teletransporter",
    "pickable",
    "destructible",
    "chest",
    "jumper",
    "enemy",
    "npc",
    "block",
    "dynamic_tile",
    "switch",
    "wall",
    "sensor",
    "crystal",
    "crystal_block",
    "shop_treasure",
    "conveyor_belt",
    "door",
    "stairs",
    "separator",
    "custom",
    "hero",
    "carried_object",
    "boomerang",
    "explosion",
    "arrow",
    "bomb",
    "fire",
    "hookshot",
    ""  // Sentinel.
};

/**
 * \brief Creates an entity, specifying its position, its name and its direction.
 * \param name Unique name identifying the entity on the map or an empty string.
 * \param direction direction of the entity
 * \param layer layer of the entity
 * \param x x position of the entity
 * \param y y position of the entity
 * \param width width of the entity
 * \param height height of the entity
 */
MapEntity::MapEntity(
    const std::string& name,
    int direction,
    Layer layer,
    int x,
    int y,
    int width,
    int height):
  main_loop(NULL),
  map(NULL),
  layer(layer),
  bounding_box(x, y, width, height),
  ground_below(GROUND_EMPTY),
  origin(0, 0),
  name(name),
  direction(direction),
  visible(true),
  movement(NULL),
  movement_events_enabled(true),
  facing_entity(NULL),
  being_removed(false),
  enabled(true),
  waiting_enabled(false),
  suspended(false),
  when_suspended(0),
  optimization_distance(default_optimization_distance),
  optimization_distance2(default_optimization_distance * default_optimization_distance) {

}

/**
 * \brief Destructor.
 *
 * The sprite and the movement of the entity are deleted (if any).
 */
MapEntity::~MapEntity() {

  clear_sprites();
  clear_old_sprites();
  clear_movement();
  clear_old_movements();
}

/**
 * \brief Returns whether this entity is the hero controlled by the player.
 * \return true if this entity is the hero
 */
bool MapEntity::is_hero() const {
  return get_type() == ENTITY_HERO;
}

/**
 * \brief Returns whether entities of this type have detection capabilities.
 *
 * This function returns whether entities of this type can detect the presence
 * of the hero or other entities. If yes, the function
 * notify_collision() will be called when a collision is detected.
 *
 * \return \c true if this type of entity can detect other entities.
 */
bool MapEntity::is_detector() const {
  return false;
}

/**
 * \brief Returns whether entities of this type can be obstacles for other entities.
 *
 * This function returns \c true by default.
 * If this function returns \c true, the entity is added to the list of
 * potential obstacles when it is added to a map.
 * If your type of entity can never be an obstacle, you should redefine this
 * function and return \c false to avoid useless collision checks.
 *
 * \return \c true if this type of entity can be obstacle for other entities.
 */
bool MapEntity::can_be_obstacle() const {
  return true;
}

/**
 * \brief Returns whether this entity is sensible to the ground below it.
 *
 * This function returns \c false by default.
 * If this function returns \c true when it is added to a map,
 * get_ground_below() will then return the ground below it
 * and notify_ground_below_changed() will be called when it changes.
 *
 * \return \c true if this entity is sensible to its ground.
 */
bool MapEntity::is_ground_observer() const {
  return false;
}

/**
 * \brief Returns whether this entity can override the ground
 * of where they are placed.
 *
 * The ground of a point is computed as the ground of the tile below it,
 * possibly modified by entities overlapping the point and who redefine
 * can_change_ground() to \c true.
 *
 * This function returns \c false by default.
 * If this function returns \c true, the entity is added to the list of
 * potential ground modifiers when it is added to a map.
 *
 * \return \c true if this entity can change the ground.
 */
bool MapEntity::is_ground_modifier() const {
  return false;
}

/**
 * \brief When is_ground_modifier() is \c true, returns the ground defined
 * by this entity.
 *
 * Entities overlapping it should take it into account.
 *
 * \return The ground defined by this entity.
 */
Ground MapEntity::get_modified_ground() const {
  return GROUND_EMPTY;
}

/**
 * \brief Inform entities sensible to their ground that it may have just
 * changed because of this entity.
 */
void MapEntity::update_ground_observers() {

  if (!is_ground_modifier()) {
    // Nothing to do.
    return;
  }

  // Update overlapping entities sensible to their ground.
  std::list<MapEntity*>::const_iterator it;
  const std::list<MapEntity*>& ground_observers =
      get_entities().get_ground_observers(get_layer());
  for (it = ground_observers.begin(); it != ground_observers.end(); ++it) {
    MapEntity& ground_observer = *(*it);
    if (overlaps(ground_observer.get_ground_point())) {
      ground_observer.update_ground_below();
    }
  }
}

/**
 * \brief Returns the ground where this entity is.
 *
 * If the entity is not sensible to its ground, always returns GROUND_EMPTY.
 *
 * \return The ground under this entity.
 */
Ground MapEntity::get_ground_below() const {
  return ground_below;
}

/**
 * \brief Recomputes the kind of ground below this entity.
 *
 * This function does nothing if the entity is not sensible to its ground.
 */
void MapEntity::update_ground_below() {

  if (!is_ground_observer()) {
    // This entity does not care about the ground below it.
    return;
  }

  if (!is_enabled() || is_being_removed()) {
    return;
  }

  if (map->test_collision_with_border(get_ground_point())) {
    // If the entity is outside the map, which is legal during a scrolling
    // transition, don't try to determine any ground.
    return;
  }

  Ground previous_ground = this->ground_below;
  this->ground_below = get_map().get_ground(
      get_layer(), get_ground_point());
  if (this->ground_below != previous_ground) {
    notify_ground_below_changed();
  }
}

/**
 * \brief Returns whether entities of this type can be drawn.
 *
 * This function returns \c true by default. Redefine it to return
 * \c false if your type of entity has nothing to display.
 *
 * \return true if this type of entity can be drawn
 */
bool MapEntity::can_be_drawn() const {
  return true;
}

/**
 * \brief Returns whether this entity has to be drawn in y order.
 *
 * This function returns whether an entity of this type should be drawn above
 * the hero and other entities having this property when it is in front of them.
 * This means that the displaying order of entities having this
 * feature depends on their y position. The entities without this feature
 * are drawn in the normal order (i.e. in the order of their creation),
 * and before the entities with this feature.
 *
 * Returns \c false by default.
 *
 * \return \c true if this type of entity should be drawn at the same level
 * as the hero.
 */
bool MapEntity::is_drawn_in_y_order() const {
  return false;
}

/**
 * \brief Returns whether this entity is on a map, that is,
 * whether set_map() has been called.
 * \return true if the entity is on a map
 */
bool MapEntity::is_on_map() const {
  return map != NULL;
}

/**
 * \brief Sets the map where this entity is.
 *
 * Warning: when this function is called during the initialization of a new map,
 * the current map of the game is still the old one.
 *
 * TODO make this function non-virtual and make a virtual function notify_added_to_map(Map& map).
 *
 * \param map The map.
 */
void MapEntity::set_map(Map& map) {

  this->main_loop = &map.get_game().get_main_loop();
  this->map = &map;
  if (&get_game().get_current_map() == &map) {
    notify_tileset_changed();
  }

  this->ground_below = GROUND_EMPTY;
}

/**
 * \brief Notifies this entity that its map has just become active.
 */
void MapEntity::notify_map_started() {
}

/**
 * \brief Notifies this entity that the opening transition
 * of the map is finished.
 */
void MapEntity::notify_map_opening_transition_finished() {

  if (is_ground_observer()) {
    update_ground_below();
  }
}

/**
 * \brief Notifies this entity that the tileset of the map has just changed.
 *
 * This is useful for tileset-dependent sprites such as doors and blocks.
 */
void MapEntity::notify_tileset_changed() {

  std::vector<Sprite*>::iterator it;
  for (it = sprites.begin(); it != sprites.end(); it++) {

    Sprite& sprite = *(*it);
    sprite.set_tileset(get_map().get_tileset());
  }
}

/**
 * \brief Returns the map where this entity is.
 * \return the map
 */
Map& MapEntity::get_map() const {
  return *map;
}

/**
 * \brief Returns the game that is running the map where this entity is.
 * \return The game.
 */
Game& MapEntity::get_game() {
  SOLARUS_ASSERT(map != NULL, "No map was set");
  return map->get_game();
}

/**
 * \brief Returns the game that is running the map where this entity is.
 * \return The game.
 */
const Game& MapEntity::get_game() const {
  SOLARUS_ASSERT(map != NULL, "No map was set");
  return map->get_game();
}

/**
 * \brief Returns the entities of the current map.
 * \return The entities.
 */
MapEntities& MapEntity::get_entities() {
  Debug::check_assertion(map != NULL, "No map was set");
  return map->get_entities();
}

/**
 * \brief Returns the entities of the current map.
 * \return The entities.
 */
const MapEntities& MapEntity::get_entities() const {
  Debug::check_assertion(map != NULL, "No map was set");
  return map->get_entities();
}

/**
 * \brief Returns the shared Lua context.
 * \return The Lua context where all scripts are run.
 */
LuaContext& MapEntity::get_lua_context() {

  Debug::check_assertion(main_loop != NULL,
      "This entity is not fully constructed yet");
  return main_loop->get_lua_context();
}

/**
 * \brief Returns the current equipment.
 * \return The equipment.
 */
Equipment& MapEntity::get_equipment() {
  return get_game().get_equipment();
}

/**
 * \brief Returns the current equipment.
 * \return The equipment.
 */
const Equipment& MapEntity::get_equipment() const {
  return get_game().get_equipment();
}

/**
 * \brief Returns the keys effect manager.
 * \return the keys effect
 */
KeysEffect& MapEntity::get_keys_effect() {
  return get_game().get_keys_effect();
}

/**
 * \brief Returns the game commands.
 * \return The commands.
 */
GameCommands& MapEntity::get_commands() {
  return get_game().get_commands();
}

/**
 * \brief Returns the savegame.
 * \return The savegame.
 */
Savegame& MapEntity::get_savegame() {
  return get_game().get_savegame();
}

/**
 * \brief Returns the savegame.
 * \return The savegame.
 */
const Savegame& MapEntity::get_savegame() const {
  return get_game().get_savegame();
}

/**
 * \brief Returns the hero
 * \return the hero
 */
Hero& MapEntity::get_hero() {
  return get_entities().get_hero();
}

/**
 * \brief Schedules this entity for removal.
 *
 * The entity will be removed from the map and destroyed.
 * This function is equivalent to calling map->get_entities()->remove_entity(this).
 */
void MapEntity::remove_from_map() {

  get_map().get_entities().remove_entity(this);
}

/**
 * \brief Notifies this entity that it is about to be removed.
 *
 * This function is called when the entity has just been added
 * to the list of entities that will be removed from the map
 * and deleted from the memory as soon as possible.
 */
void MapEntity::notify_being_removed() {

  get_lua_context().entity_on_removed(*this);
  this->being_removed = true;

  // If this entity defines a ground, tell people that it is disappearing.
  update_ground_observers();
}

/**
 * \brief Returns the layer of the entity on the map.
 * \return the layer of the entity on the map
 */
Layer MapEntity::get_layer() const {
  return layer;
}

/**
 * \brief Sets the layer of the entity on the map.
 *
 * If the entity is stored on the map in the class MapEntities,
 * you should not call this function directly: call
 * MapEntities::set_entity_layer() instead because the class MapEntities
 * stores different lists of entities for each layer.
 * TODO: use notify_layer_changed to update MapEntities instead
 *
 * \param layer the layer of the entity on the map
 */
void MapEntity::set_layer(Layer layer) {

  this->layer = layer;
  notify_layer_changed();
}

/**
 * \brief This function is called when the layer of this entity has just changed.
 *
 * Redefine it if you need to be notified.
 */
void MapEntity::notify_layer_changed() {

  if (is_on_map()) {
    check_collision_with_detectors(true);
    update_ground_observers();
    update_ground_below();

    if (are_movement_notifications_enabled()) {
      get_lua_context().entity_on_position_changed(*this, get_xy(), get_layer());
    }
  }
}

/**
 * \brief This function is called when the ground below this entity has
 * just changed.
 */
void MapEntity::notify_ground_below_changed() {
}

/**
 * \brief Returns the direction of the entity.
 *
 * This direction is not used by all kinds of entities
 * since some of them only use the direction property of their sprites
 * and/or their movements.
 *
 * \return the direction of the entity
 */
int MapEntity::get_direction() const {
  return direction;
}

/**
 * \brief Sets the direction property of this entity.
 * \param direction the direction
 */
void MapEntity::set_direction(int direction) {
  this->direction = direction;
}

/**
 * \brief Returns the current x position of the entity.
 * \return the x position of the entity
 */
int MapEntity::get_x() const {
  return bounding_box.get_x() + origin.get_x();
}

/**
 * \brief Returns the current y position of the entity.
 * \return the y position of the entity
 */
int MapEntity::get_y() const {
  return bounding_box.get_y() + origin.get_y();
}

/**
 * \brief Sets the x position of the entity.
 *
 * This function is called by the movement object of this entity.
 *
 * \param x the new x position
 */
void MapEntity::set_x(int x) {
  bounding_box.set_x(x - origin.get_x());
}

/**
 * \brief Sets the y position of the entity.
 *
 * This function is called by the movement object of this entity.
 *
 * \param y the new y position
 */
void MapEntity::set_y(int y) {
  bounding_box.set_y(y - origin.get_y());
}

/**
 * \brief Returns the coordinates of the origin point of the entity, relative to the map.
 *
 * These are the coordinates of the point as returned by get_x() and get_y().
 *
 * \return the coordinates of the entity on the map
 */
const Rectangle MapEntity::get_xy() const {
  return Rectangle(get_x(), get_y());
}

/**
 * \brief Sets the coordinates of the origin point of the entity, relative to the map.
 *
 * This function sets the coordinates of the point as returned by get_x() and get_y().
 *
 * \param x the new x coordinate of the entity on the map
 * \param y the new y coordinate of the entity on the map
 */
void MapEntity::set_xy(int x, int y) {
  set_x(x);
  set_y(y);
}

/**
 * \brief Sets the coordinates of the origin point of the entity, relative to the map.
 * 
 * This function sets the coordinates of the point as returned by get_x() and get_y().
 *
 * \param xy the new coordinates of the entity on the map (the width and height are ignored)
 */
void MapEntity::set_xy(const Rectangle& xy) {
  set_xy(xy.get_x(), xy.get_y());
}

/**
 * \brief Returns the x position of the entity's top-left corner.
 * \return the x position of the entity's top-left corner
 */
int MapEntity::get_top_left_x() const {
  return bounding_box.get_x();
}

/**
 * \brief Returns the y position of the entity's top-left corner.
 * \return the y position of the entity's top-left corner
 */
int MapEntity::get_top_left_y() const {
  return bounding_box.get_y();
}

/**
 * \brief Sets the x position of the entity's top-left corner.
 * \param x the new top-left x position
 */
void MapEntity::set_top_left_x(int x) {
  bounding_box.set_x(x);
}

/**
 * \brief Sets the y position of the entity's top-left corner.
 * \param y the new top-left y position
 */
void MapEntity::set_top_left_y(int y) {
  bounding_box.set_y(y);
}

/**
 * \brief Sets the position of the entity.
 *
 * This function sets the coordinates of the rectangle's top-left corner.
 *
 * \param x x position of the entity
 * \param y y position of the entity
 */
void MapEntity::set_top_left_xy(int x, int y) {
  set_top_left_x(x);
  set_top_left_y(y);
}

/**
 * \brief Returns the coordinates where this entity should be drawn.
 *
 * Most of the time, this function just returns get_xy().
 * But when the entity is moving, the movement may decide to display the
 * entity at a different position.
 *
 * \return the coordinates of the entity on the map
 */
const Rectangle MapEntity::get_displayed_xy() const {

  if (get_movement() == NULL) {
    return get_xy();
  }

  return get_movement()->get_displayed_xy();
}

/**
 * \brief Returns the width of the entity.
 * \return the width of the entity
 */
int MapEntity::get_width() const {
  return bounding_box.get_width();
}

/**
 * \brief Returns the height of the entity.
 * \return the height of the entity
 */
int MapEntity::get_height() const {
  return bounding_box.get_height();
}

/**
 * \brief Returns the size of the entity.
 * \return a rectangle whose width and height represent the size of the entity
 * (its coordinates should be ignored)
 */
const Rectangle& MapEntity::get_size() const {
  return bounding_box;
}

/**
 * \brief Sets the size of the entity.
 * \param width the entity's width
 * \param height the entity's height
 */
void MapEntity::set_size(int width, int height) {
  bounding_box.set_size(width, height);
}

/**
 * \brief Sets the size of the entity.
 * \param size a rectangle having the width and height to set to the entity
 */
void MapEntity::set_size(const Rectangle &size) {
  bounding_box.set_size(size);
}

/**
 * \brief Returns the bounding box of the entity.
 *
 * This function returns the rectangle defined by
 * get_top_left_x(), get_top_left_y(), get_width() and get_height().
 *
 * \return the position and size of the entity
 */
const Rectangle& MapEntity::get_bounding_box() const {
  return bounding_box;
}

/**
 * \brief Sets the bounding box of the entity.
 *
 * This function sets the rectangle defined by
 * get_top_left_x(), get_top_left_y(), get_width() and get_height().
 *
 * \param bounding_box the new position and size of the entity
 */
void MapEntity::set_bounding_box(const Rectangle &bounding_box) {
  this->bounding_box = bounding_box;
}

/**
 * \brief Sets the origin point and the size of the entity like its sprite.
 *
 * You may call this function only if the entity's bounding box
 * is the same as the sprite's rectangle.
 * Otherwise, you have to call set_size() and set_origin()
 * explicitely.
 */
void MapEntity::set_bounding_box_from_sprite() {

  Sprite &sprite = get_sprite();
  set_size(sprite.get_size());
  set_origin(sprite.get_origin());
}

/**
 * \brief Returns whether the entity's bounding box is aligned with the 8*8 grid of the map.
 * \return true if the entity's bounding box is aligned
 */
bool MapEntity::is_aligned_to_grid() const {
  return is_aligned_to_grid_x() && is_aligned_to_grid_y();
}

/**
 * \brief Returns whether the entity's top-left corner is aligned
 * horizontally with the 8*8 grid of the map.
 * \return true if the entity's top-left corner is aligned hotizontally
 */
bool MapEntity::is_aligned_to_grid_x() const {
  return get_top_left_x() % 8 == 0;
}

/**
 * \brief Returns whether the entity's top-left corner is aligned
 * vertically with the 8*8 grid of the map.
 * \return true if the entity's top-left corner is aligned vertically
 */
bool MapEntity::is_aligned_to_grid_y() const {
  return get_top_left_y() % 8 == 0;
}

/**
 * \brief Makes the entity's top-left corner aligned with the 8*8 grid of the map.
 *
 * Be careful: This function does not check the collisions with obstacles.
 */
void MapEntity::set_aligned_to_grid() {

  set_aligned_to_grid_x();
  set_aligned_to_grid_y();
}

/**
 * \brief Makes the entity's top-left corner aligned horizontally
 * with the 8*8 grid of the map.
 *
 * Be careful: This function does not check the collisions with obstacles.
 */
void MapEntity::set_aligned_to_grid_x() {

  int x = get_top_left_x() + 4;
  x -= x % 8;
  set_top_left_x(x);
}

/**
 * \brief Makes the entity's top-left corner aligned vertically
 * with the 8*8 grid of the map.
 *
 * Be careful: This function does not check the collisions with obstacles.
 */
void MapEntity::set_aligned_to_grid_y() {

  int y = get_top_left_y() + 4;
  y -= y % 8;
  set_top_left_y(y);
}

/**
 * \brief Returns the coordinates of the point the entity is looking at.
 *
 * You should redefine this method to define what is a facing point for your subclass.
 *
 * \return the coordinates of the point the entity is looking at
 */
const Rectangle MapEntity::get_facing_point() const {
  return Rectangle(-1, -1);
}

/**
 * \brief Returns the coordinates of the point the entity would be facing
 * if it was looking towards the specified direction.
 *
 * You should redefine this method to define what is a facing point for your subclass.
 *
 * \param direction a direction (0 to 3)
 * \return the coordinates of the point the entity in this direction
 */
const Rectangle MapEntity::get_facing_point(int direction) const {
  return Rectangle(-1, -1);
}

/**
 * \brief Returns the detector in front of this entity.
 * \return the detector this entity is touching, or NULL if there is no detector in front of him
 */
Detector* MapEntity::get_facing_entity() {
  return facing_entity;
}

/**
 * \brief Returns the detector in front of this entity.
 * \return the detector this entity is touching, or NULL if there is no detector in front of him
 */
const Detector* MapEntity::get_facing_entity() const {
  return facing_entity;
}

/**
 * \brief Sets the entity this entity is currently facing.
 *
 * This function is called when this entity is facing a new detector.
 *
 * \param facing_entity the detector this entity is now facing (possibly NULL)
 */
void MapEntity::set_facing_entity(Detector* facing_entity) {
  this->facing_entity = facing_entity;
  notify_facing_entity_changed(facing_entity);
}

/**
 * \brief Notifies this entity that its facing entity has just changed.
 * \param facing_entity the detector this entity is now facing (possibly NULL)
 */
void MapEntity::notify_facing_entity_changed(Detector* facing_entity) {
}

/**
 * \brief Returns the point that determines the ground below this entity.
 *
 * By default, returns the coordinates of the entity.
 * The size of the rectangle returned must be 1x1.
 *
 * \return The point used to determine the ground (relative to the map).
 */
const Rectangle MapEntity::get_ground_point() const {

  return get_xy();
}

/**
 * \brief Returns the coordinates of the center point of the entity's rectangle.
 * \return the coordinates of the center point of the entity
 */
const Rectangle MapEntity::get_center_point() const {
  return bounding_box.get_center();
}

/**
 * \brief Returns the name of the entity (if any).
 * \return the name of the entity, or an empty string if
 * the entity has no name.
 */
const std::string& MapEntity::get_name() const {
  return name;
}

/**
 * \brief Returns whether the name of this entity starts with the specified prefix.
 * \param prefix a prefix
 * \return true if the name starts with this prefix
 */
bool MapEntity::has_prefix(const std::string& prefix) const {
  return name.substr(0, prefix.size()) == prefix;
}

/**
 * \brief Returns the origin point of the entity,
 * relative to the top-left corner of its rectangle.
 * \return the origin point
 */
const Rectangle& MapEntity::get_origin() const {
  return origin;
}

/**
 * \brief Sets the origin point of the entity,
 * relative to the top-left corner of its rectangle.
 * \param x x coordinate of the origin
 * \param y y coordinate of the origin
 */
void MapEntity::set_origin(int x, int y) {

  bounding_box.add_xy(origin.get_x() - x, origin.get_y() - y);
  origin.set_xy(x, y);
}

/**
 * \brief Sets the origin point of the entity,
 * relative to the top-left corner of its rectangle.
 * \param origin x and y coordinates of the origin
 */
void MapEntity::set_origin(const Rectangle& origin) {
  set_origin(origin.get_x(), origin.get_y());
}

/**
 * \brief Returns the optimization distance of this entity.
 *
 * Above this distance from the visible area, the entity is suspended.
 *
 * \return the optimization distance (0 means infinite)
 */
int MapEntity::get_optimization_distance() const {
  return optimization_distance;
}

/**
 * \brief Returns the square of the optimization distance of this entity.
 * \return Square of the optimization distance (0 means infinite).
 */
int MapEntity::get_optimization_distance2() const {
  return optimization_distance2;
}

/**
 * \brief Sets the optimization distance of this entity.
 *
 * Above this distance from the visible area, the entity is suspended.
 *
 * \param distance the optimization distance (0 means infinite)
 */
void MapEntity::set_optimization_distance(int distance) {
  this->optimization_distance = distance;
  this->optimization_distance2 = distance * distance;
}

/**
 * \brief Returns whether the entity has at least one sprite.
 * \return true if the entity has at least one sprite.
 */
bool MapEntity::has_sprite() const {
  return sprites.size() != 0;
}

/**
 * \brief Returns the sprite created with the first call to create_sprite()
 * for this entity.
 * \return The first sprite created.
 */
Sprite& MapEntity::get_sprite() {
  return *sprites.front();
}

/**
 * \brief Returns the const version of the sprite created with the first call
 * to create_sprite() for this entity.
 * \return The first sprite created.
 */
const Sprite& MapEntity::get_sprite() const {
  return *sprites.front();
}

/**
 * \brief Returns all sprites of this entity.
 * \return The sprites.
 */
const std::vector<Sprite*>& MapEntity::get_sprites() {
  return sprites;
}

/**
 * \brief Adds a sprite to this entity.
 * \param animation_set_id id of the sprite's animation set to use
 * \param enable_pixel_collisions true to enable the pixel-perfect collision tests for this sprite
 * \return the sprite created
 */
Sprite& MapEntity::create_sprite(const std::string& animation_set_id,
    bool enable_pixel_collisions) {

  Sprite* sprite = new Sprite(animation_set_id);
  RefCountable::ref(sprite);

  if (enable_pixel_collisions) {
    sprite->enable_pixel_collisions();
  }

  sprites.push_back(sprite);
  return *sprite;
}

/**
 * \brief Marks a sprite of this entity to be removed as soon as possible.
 */
void MapEntity::remove_sprite(Sprite& sprite) {

  bool found = false;
  std::vector<Sprite*>::iterator it;
  for (it = sprites.begin(); it != sprites.end() && !found; it++) {
    if (*it == &sprite) {
      old_sprites.push_back(&sprite);
      found = true;
    }
  }

  Debug::check_assertion(found, "This sprite does not belong to this entity");
}

/**
 * \brief Removes all sprites of this entity.
 *
 * They will be destroyed at next iteration.
 */
void MapEntity::clear_sprites() {

  std::vector<Sprite*>::const_iterator it;
  for (it = sprites.begin(); it != sprites.end(); ++it) {
    old_sprites.push_back(*it);
  }
  sprites.clear();
}

/**
 * \brief Really destroys the sprites that were recently removed.
 */
void MapEntity::clear_old_sprites() {

  std::vector<Sprite*>::const_iterator it;
<<<<<<< HEAD
  for (it = old_sprites.begin(); it != old_sprites.end(); ++it) {
    Sprite* sprite = *it;
=======
  const std::vector<Sprite*>::const_iterator end = old_sprites.end();
  for (it = old_sprites.begin(); it != end; ++it) {
    Sprite* sprite = *it;
    std::vector<Sprite*>::iterator it2;
    for (it2 = sprites.begin(); it2 != sprites.end(); ++it2) {
      if (*it2 == sprite) {
        sprites.erase(it2);
        break;
      }
    }
>>>>>>> 75c4732a

    std::vector<Sprite*>::iterator it2;
    for (it2 = sprites.begin(); it2 != sprites.end(); ++it2) {
      if (*it2 == sprite) {
        sprites.erase(it2);
        break;
      }
    }
    RefCountable::unref(sprite);
  }
  old_sprites.clear();
}

/**
 * \brief Notifies this entity that the frame of one of its sprites has just changed.
 *
 * By default, nothing is done.
 *
 * \param sprite the sprite
 * \param animation the current animation
 * \param frame the new frame
 */
void MapEntity::notify_sprite_frame_changed(Sprite& sprite, const std::string& animation, int frame) {
}

/**
 * \brief Notifies this entity that the animation of one of its sprites
 * has just finished.
 *
 * By default, nothing is done.
 *
 * \param sprite the sprite
 * \param animation the animation just finished
 */
void MapEntity::notify_sprite_animation_finished(Sprite& sprite, const std::string& animation) {
}

/**
 * \brief Returns whether this entity is currently visible.
 * \return true if this entity is currently visible
 */
bool MapEntity::is_visible() const {
  return visible;
}

/**
 * \brief Sets whether this entity is visible.
 * \param visible true to make it visible
 */
void MapEntity::set_visible(bool visible) {
  this->visible = visible;
}

/**
 * \brief Returns the current movement of the entity.
 * \return the entity's movement, or NULL if there is no movement
 */
Movement* MapEntity::get_movement() {
  return movement;
}

/**
 * \brief Returns the current movement of the entity.
 * \return the entity's movement, or NULL if there is no movement
 */
const Movement* MapEntity::get_movement() const {
  return movement;
}

/**
 * \brief Sets the movement of this entity.
 *
 * Once you have called this function, the pointer to the movement is managed by the entity only.
 * Never delete it from outside! The movement will be deleted if clear_movement() is called
 * or when the entity is destroyed.
 *
 * If a previous movement was already set, it is not deleted (so that you can reassign it later).
 * Thus, most of the time, you should call clear_movement() before set_movement() to avoid a memory leak.
 *
 * \param movement the movement to set, or NULL to set no movement
 */
void MapEntity::set_movement(Movement* movement) {

  this->movement = movement;
  RefCountable::ref(movement);

  if (movement != NULL) {
    movement->set_entity(this);

    if (movement->is_suspended() != suspended) {
      movement->set_suspended(suspended || !is_enabled());
    }
  }
}

/**
 * \brief Destroys the movement of this entity.
 *
 * The entity immediately stops moving.
 * The movement object will be destroyed at the next cycle,
 * thus this function can be called by the movement object itself.
 */
void MapEntity::clear_movement() {

  if (movement != NULL) {
    movement->set_entity(NULL);         // Tell the movement to forget me.
    movement->set_lua_context(NULL);    // Stop future Lua callbacks.
    old_movements.push_back(movement);  // Destroy it later.
    movement = NULL;
  }
}

/**
 * \brief Destroys the old movements of this entity.
 */
void MapEntity::clear_old_movements() {

<<<<<<< HEAD
  std::vector<Movement*>::iterator it;
  for (it = old_movements.begin(); it != old_movements.end(); it++) {
=======
  std::vector<Movement*>::const_iterator it;
  const std::vector<Movement*>::const_iterator end = old_movements.end();
  for (it = old_movements.begin(); it != end; ++it) {
>>>>>>> 75c4732a
    Movement* movement = *it;
    RefCountable::unref(movement);
  }
  old_movements.clear();
}

/**
 * \brief Returns whether Lua movement events are enabled for this entity.
 *
 * If no, events entity:on_position_changed(), entity:on_obstacle_reached(),
 * entity:on_movement_changed() and entity:on_movement_finished() won't be
 * called.
 *
 * \return Whether movement events are currently enabled.
 */
bool MapEntity::are_movement_notifications_enabled() const {
  return main_loop != NULL && movement_events_enabled;
}

/**
 * \brief Sets whether Lua movement events are enabled for this entity.
 *
 * If no, events entity:on_position_changed(), entity:on_obstacle_reached(),
 * entity:on_movement_changed() and entity:on_movement_finished() won't be
 * called.
 *
 * \param notify \c true to enable movement events.
 */
void MapEntity::set_movement_events_enabled(bool notify) {
  this->movement_events_enabled = notify;
}

/**
 * \brief Notifies this entity that it has just failed to change its position
 * because of obstacles.
 *
 * This function is called only when the movement is not suspended.
 */
void MapEntity::notify_obstacle_reached() {

  if (are_movement_notifications_enabled()) {
    get_lua_context().entity_on_obstacle_reached(*this, *get_movement());
  }
}

/**
 * \brief This function is called when the entity has just moved.
 *
 * It checks collisions with the detectors on the map
 * and, if this entity defines a ground, updates entities sensible to their
 * ground.
 */
void MapEntity::notify_position_changed() {

  check_collision_with_detectors(true);
  update_ground_observers();
  update_ground_below();

  if (are_movement_notifications_enabled()) {
    get_lua_context().entity_on_position_changed(*this, get_xy(), get_layer());
  }
}

/**
 * \brief Checks collisions between this entity and the detectors of the map.
 * \param with_pixel_precise true to include pixel-precise collisions (if any),
 * false to only check simple collisions
 */
void MapEntity::check_collision_with_detectors(bool with_pixel_precise) {

  if (!is_on_map()) {
    // The entity is still being initialized.
    return;
  }

  if (get_distance_to_camera2() > optimization_distance2
      && optimization_distance > 0) {
    // Don't check entities far for the visible area.
    return;
  }

  // Detect simple collisions.
  get_map().check_collision_with_detectors(*this);

  // Detect pixel-precise collisions.
  std::vector<Sprite*>::iterator it;
  for (it = sprites.begin(); it != sprites.end(); it++) {

    Sprite& sprite = *(*it);
    if (sprite.are_pixel_collisions_enabled()) {
      get_map().check_collision_with_detectors(*this, sprite);
    }
  }
}

/**
 * \brief Checks pixel-precise collisions between a particular sprite of this
 * entity and the detectors of the map.
 * \param sprite the sprite to check
 */
void MapEntity::check_collision_with_detectors(Sprite& sprite) {

  if (get_distance_to_camera2() > optimization_distance2
      && optimization_distance > 0) {
    // Don't check entities far for the visible area.
    return;
  }

  get_map().check_collision_with_detectors(*this, sprite);
}

/**
 * \brief This function can be called by the movement object
 * to notify the entity when the movement has just changed
 * (e.g. the speed, the angle or the trajectory).
 *
 * TODO: actually call this function from all movement subclasses
 */
void MapEntity::notify_movement_changed() {

  if (are_movement_notifications_enabled()) {
    get_lua_context().entity_on_movement_changed(*this, *get_movement());
  }
}

/**
 * \brief This function is called when the movement of the entity is finished.
 */
void MapEntity::notify_movement_finished() {

  if (are_movement_notifications_enabled()) {
    get_lua_context().entity_on_movement_finished(*this);
  }
}

/**
 * \brief This function is called when this entity starts being moved by
 * another one.
 */
void MapEntity::notify_moving_by(MapEntity& entity) {
  // Do nothing by default.
}

/**
 * \brief This function is called when this entity has just finished to get
 * moved by another one.
 */
void MapEntity::notify_moved_by(MapEntity& entity) {
  // Do nothing by default.
}

/**
 * \brief Converts a direction into the corresponding one-pixel move on x and y.
 * \param direction8 a direction (0 to 7)
 * \return a rectangle with x and y set to -1, 0 or 1 depending on the direction
 */
const Rectangle& MapEntity::direction_to_xy_move(int direction8) {
  return directions_to_xy_moves[direction8];
}

/**
 * \brief Enables or disables this entity.
 * \param enabled true to enable the entity, false to disable it
 */
void MapEntity::set_enabled(bool enabled) {

  if (enabled) {
    // enable the entity as soon as possible
    this->waiting_enabled = true;
  }
  else {
    this->enabled = false;
    this->waiting_enabled = false;

    if (get_movement() != NULL) {
      get_movement()->set_suspended(suspended || !enabled);
    }

    std::vector<Sprite*>::iterator it;
    for (it = sprites.begin(); it != sprites.end(); it++) {

      Sprite& sprite = *(*it);
      sprite.set_suspended(suspended || !enabled);
    }

    if (is_on_map()) {
      notify_enabled(enabled);
    }
  }
}

/**
 * \brief Notifies this entity that it was just enabled or disabled.
 * \param enabled \c true if the entity is now enabled.
 */
void MapEntity::notify_enabled(bool enabled) {

  update_ground_observers();
  update_ground_below();
}

/**
 * \brief Returns whether this entity is an obstacle for another one when
 * it is enabled.
 *
 * By default, this function returns false.
 *
 * \param other another entity
 * \return true if this entity is an obstacle for the other one
 */
bool MapEntity::is_obstacle_for(const MapEntity& other) const {
  return false;
}

/**
 * \brief Returns whether this entity can have collisions with entities even if
 * they are not on the same layer.
 *
 * This function returns false by default.
 *
 * \return true if this entity can collide with entities that are on another layer
 */
bool MapEntity::has_layer_independent_collisions() const {
  return false;
}

/**
 * \brief Returns whether a low wall is currently considered as an obstacle
 * by this entity.
 *
 * This function returns \c true by default.
 *
 * \return \c true if low walls are currently obstacle for this entity.
 */
bool MapEntity::is_low_wall_obstacle() const {
  return true;
}

/**
 * \brief Returns whether shallow water is currently considered as an obstacle by this entity.
 *
 * This function returns is_deep_water_obstacle() by default.
 *
 * \return true if shallow water is currently an obstacle for this entity
 */
bool MapEntity::is_shallow_water_obstacle() const {
  return is_deep_water_obstacle();
}

/**
 * \brief Returns whether deep water is currently considered as an obstacle by this entity.
 *
 * This function returns true by default.
 *
 * \return true if deep water is currently an obstacle for this entity
 */
bool MapEntity::is_deep_water_obstacle() const {
  return true;
}

/**
 * \brief Returns whether a hole is currently considered as an obstacle by this entity.
 *
 * This function returns true by default.
 *
 * \return true if the holes are currently an obstacle for this entity
 */
bool MapEntity::is_hole_obstacle() const {
  return true;
}

/**
 * \brief Returns whether lava is currently considered as an obstacle by this entity.
 *
 * This function returns true by default.
 *
 * \return true if lava is currently an obstacle for this entity
 */
bool MapEntity::is_lava_obstacle() const {
  return true;
}

/**
 * \brief Returns whether prickles are currently considered as an obstacle by this entity.
 *
 * This function returns true by default.
 *
 * \return true if prickles are currently an obstacle for this entity
 */
bool MapEntity::is_prickle_obstacle() const {
  return true;
}

/**
 * \brief Returns whether a ladder is currently considered as an obstacle by this entity.
 *
 * This function returns true by default.
 *
 * \return true if the ladders are currently an obstacle for this entity
 */
bool MapEntity::is_ladder_obstacle() const {
  return true;
}

/**
 * \brief Returns whether the hero is currently considered as an obstacle by this entity.
 *
 * This function returns false by default.
 *
 * \param hero the hero
 * \return true if the hero is currently an obstacle for this entity
 */
bool MapEntity::is_hero_obstacle(const Hero& hero) const {
  return false;
}

/**
 * \brief Returns whether a block is currently considered as an obstacle by this entity.
 *
 * This function returns true by default.
 *
 * \param block a block
 * \return true if the teletransporter is currently an obstacle for this entity
 */
bool MapEntity::is_block_obstacle(const Block& block) const {
  return true;
}

/**
 * \brief Returns whether a teletransporter is currently considered as an obstacle by this entity.
 *
 * This function returns true by default.
 *
 * \param teletransporter a teletransporter
 * \return true if the teletransporter is currently an obstacle for this entity
 */
bool MapEntity::is_teletransporter_obstacle(
    const Teletransporter& teletransporter) const {
  return true;
}

/**
 * \brief Returns whether a conveyor belt is currently considered as an obstacle by this entity.
 *
 * This function returns true by default.
 *
 * \param conveyor_belt a conveyor belt
 * \return true if the conveyor belt is currently an obstacle for this entity
 */
bool MapEntity::is_conveyor_belt_obstacle(
    const ConveyorBelt& conveyor_belt) const {
  return true;
}

/**
 * \brief Returns whether some stairs are currently considered as an obstacle for this entity.
 *
 * This function returns true by default.
 *
 * \param stairs an stairs entity
 * \return true if the stairs are currently an obstacle for this entity
 */
bool MapEntity::is_stairs_obstacle(const Stairs& stairs) const {
  return true;
}

/**
 * \brief Returns whether a sensor is currently considered as an obstacle by this entity.
 *
 * This function returns false by default.
 *
 * \param sensor a sensor
 * \return true if the sensor is currently an obstacle for this entity
 */
bool MapEntity::is_sensor_obstacle(const Sensor& sensor) const {
  return false;
}

/**
 * \brief Returns whether a switch is currently considered as an obstacle by this entity.
 *
 * By default, this function returns true for solid switches and false for other ones.
 *
 * \param sw a switch
 * \return true if the switch is currently an obstacle for this entity
 */
bool MapEntity::is_switch_obstacle(const Switch& sw) const {
  return sw.is_solid();
}

/**
 * \brief Returns whether a raised crystal block is currently considered as an obstacle by this entity.
 *
 * This function returns true by default.
 *
 * \param raised_block a crystal block raised
 * \return true if the raised block is currently an obstacle for this entity
 */
bool MapEntity::is_raised_block_obstacle(
    const CrystalBlock& raised_block) const {
  return true;
}

/**
 * \brief Returns whether a crystal is currently considered as an obstacle by this entity.
 *
 * This function returns true by default.
 * It should be redefined only for entities that can activate a crystal: a pot, the boomerang, etc.
 *
 * \param crystal a crystal
 * \return true if the crystal is currently an obstacle for this entity
 */
bool MapEntity::is_crystal_obstacle(const Crystal& crystal) const {
  return true;
}

/**
 * \brief Returns whether a non-playing character is currently considered as an obstacle by this entity.
 *
 * This function returns true by default.
 *
 * \param npc a non-playing character
 * \return true if the NPC is currently an obstacle for this entity
 */
bool MapEntity::is_npc_obstacle(const NPC& npc) const {
  return true;
}

/**
 * \brief Returns whether an enemy is currently considered as an obstacle by this entity.
 *
 * This function returns false by default.
 *
 * \param enemy an enemy
 * \return true if the enemy is currently an obstacle for this entity
 */
bool MapEntity::is_enemy_obstacle(const Enemy& enemy) const {
  return false;
}

/**
 * \brief Returns whether a non-diagonal jumper is currently considered as an obstacle by this entity.
 *
 * This function returns true by default.
 *
 * \param jumper a non-diagonal jumper
 * \return true if the jumper is currently an obstacle for this entity
 */
bool MapEntity::is_jumper_obstacle(const Jumper& jumper) const {
  return true;
}

/**
 * \brief Returns whether a destructible item is currently considered as an obstacle by this entity.
 *
 * By default, this function returns true unless the destructible item is disabled
 * (e.g. a bomb flower that will regenerate).
 *
 * \param destructible a destructible item
 * \return true if the destructible item is currently an obstacle for this entity
 */
bool MapEntity::is_destructible_obstacle(
    const Destructible& destructible) const {

  return !destructible.is_disabled();
}

/**
 * \brief Returns whether a separator is currently considered as an obstacle
 * by this entity.
 *
 * By default, this function returns \c true.
 *
 * \param separator A separator.
 * \return \c true if the separator is currently an obstacle for this entity.
 */
bool MapEntity::is_separator_obstacle(const Separator& separator) const {

  return true;
}

/**
 * \brief Returns true if this entity does not react to the sword.
 *
 * If true is returned, nothing will happen when the hero taps this entity with the sword.
 *
 * \return true if the sword is ignored
 */
bool MapEntity::is_sword_ignored() const {
  return false;
}

/**
 * \brief Returns whether the bounding box or a sprite of this entity overlaps
 * the visible part of the map
 * \return true if the entity is in the visible part of the map
 */
bool MapEntity::overlaps_camera() const {

  if (bounding_box.overlaps(get_map().get_camera_position())) {
    return true;
  }

  bool found = false;
  std::vector<Sprite*>::const_iterator it;
  for (it = sprites.begin(); it != sprites.end() && !found; it++) {
    const Sprite* sprite = *it;
    const Rectangle& sprite_origin = sprite->get_origin();
    Rectangle sprite_bounding_box = sprite->get_size();
    sprite_bounding_box.set_xy(get_xy());
    sprite_bounding_box.add_xy(-sprite_origin.get_x(), -sprite_origin.get_y());
    found = sprite_bounding_box.overlaps(get_map().get_camera_position());
  }
  return found;
}

/**
 * \brief Returns whether or not this entity's origin point is in
 * the specified rectangle.
 * \param rectangle the rectangle to check
 * \return true if this entity's origin point is in the specified rectangle
 */
bool MapEntity::is_origin_point_in(const Rectangle& rectangle) const {
  return rectangle.contains(get_x(), get_y());
}

/**
 * \brief Returns whether this entity's facing point is in
 * the specified rectangle.
 * \param rectangle the rectangle to check
 * \return true if this entity's facing point is in the specified rectangle
 */
bool MapEntity::is_facing_point_in(const Rectangle& rectangle) const {

  const Rectangle& facing_point = get_facing_point();
  return rectangle.contains(facing_point.get_x(), facing_point.get_y());
}

/**
 * \brief Returns whether a facing point of this entity is in
 * the specified rectangle.
 * \param rectangle the rectangle to check
 * \param direction direction of the facing point to consider (0 to 3)
 * \return true if this facing point is in the specified rectangle
 */
bool MapEntity::is_facing_point_in(
    const Rectangle& rectangle, int direction) const {

  const Rectangle& facing_point = get_facing_point(direction);
  return rectangle.contains(facing_point.get_x(), facing_point.get_y());
}

/**
 * \brief Returns whether or not this entity's center is in
 * the specified rectangle.
 * \param rectangle the rectangle to check
 * \return true if this entity's center is in the specified rectangle
 */
bool MapEntity::is_center_in(const Rectangle& rectangle) const {

  const Rectangle& center = get_center_point();
  return rectangle.contains(center.get_x(), center.get_y());
}

/**
 * \brief Returns the angle of the vector between the origin of this entity
 * and a point.
 * \param x X coordinate of the point.
 * \param y Y coordinate of the point.
 * \return The angle of the vector in radians, between 0 and Geometry::TWO_PI.
 */
double MapEntity::get_angle(int x, int y) const {
  return Geometry::get_angle(get_x(), get_y(), x, y);
}

/**
 * \brief Returns the angle of the vector between the origin of this entity
 * and the origin of another entity.
 * \param other The other entity.
 * \return The angle of the vector in radians, between 0 and Geometry::TWO_PI.
 */
double MapEntity::get_angle(const MapEntity& other) const {
  return Geometry::get_angle(get_x(), get_y(), other.get_x(), other.get_y());
}

/**
 * \brief Returns the distance between the origin of this entity and a point.
 * \param x x coordinate of the point
 * \param y y coordinate of the point
 * \return the distance between this entity and the point in pixels
 */
int MapEntity::get_distance(int x, int y) const {
  return (int) Geometry::get_distance(get_x(), get_y(), x, y);
}

/**
 * \brief Returns the distance between the origin of this entity
 * and the origin of another entity.
 * \param other the other entity
 * \return the distance between the two entities in pixels
 */
int MapEntity::get_distance(const MapEntity& other) const {
  return (int) Geometry::get_distance(get_x(), get_y(), other.get_x(), other.get_y());
}

/**
 * \brief Returns the distance between the origin of this entity
 * and the center point of the visible part of the map.
 * \return the distance in pixels
 */
int MapEntity::get_distance_to_camera() const {

  const Rectangle& camera = get_map().get_camera_position();
  return (int) Geometry::get_distance(
      get_x(),
      get_y(),
      camera.get_x() + camera.get_width() / 2,
      camera.get_y() + camera.get_height() / 2
  );
}

/**
 * \brief Returns the square of the distance between the origin of this entity
 * and the center point of the visible part of the map.
 * \return Square of the distance.
 */
int MapEntity::get_distance_to_camera2() const {

  const Rectangle& camera = get_map().get_camera_position();
  return Geometry::get_distance2(
      get_x(),
      get_y(),
      camera.get_x() + camera.get_width() / 2,
      camera.get_y() + camera.get_height() / 2
  );
}

/**
 * \brief Returns whether an entity is in the same region as this one.
 *
 * Regions are defined by the position of separators on the map.
 *
 * \param other Another entity.
 * \return \c true if both entities are in the same region.
 */
bool MapEntity::is_in_same_region(const MapEntity& other) const {

  const std::list<const Separator*>& separators = get_entities().get_separators();
  std::list<const Separator*>::const_iterator it;
  for (it = separators.begin(); it != separators.end(); ++it) {

    const Separator& separator = *(*it);
    if (separator.is_vertical()) {
      // Vertical separation.
      const int separation_x = separator.get_center_point().get_x();
      if (get_x() < separation_x && separation_x <= other.get_x()) {
        return false;
      }

      if (other.get_x() < separation_x && separation_x <= get_x()) {
        return false;
      }
    }
    else {
      // Horizontal separation.
      const int separation_y = separator.get_center_point().get_y();
      if (get_y() < separation_y && separation_y <= other.get_y()) {
        return false;
      }

      if (other.get_y() < separation_y && separation_y <= get_y()) {
        return false;
      }
    }
  }

  return true;
}

/**
 * \brief This function is called when a destructible item detects a non-pixel perfect collision with this entity.
 * \param destructible the destructible item
 * \param collision_mode the collision mode that detected the event
 */
void MapEntity::notify_collision_with_destructible(Destructible &destructible, CollisionMode collision_mode) {
}

/**
 * \brief This function is called when a teletransporter detects a collision with this entity.
 * \param teletransporter the teletransporter
 * \param collision_mode the collision mode that detected the event
 */
void MapEntity::notify_collision_with_teletransporter(Teletransporter &teletransporter, CollisionMode collision_mode) {
}

/**
 * \brief This function is called when a conveyor belt detects a collision with this entity.
 * \param conveyor_belt a conveyor belt
 * \param dx direction of the x move in pixels (0, 1 or -1)
 * \param dy direction of the y move in pixels (0, 1 or -1)
 */
void MapEntity::notify_collision_with_conveyor_belt(ConveyorBelt &conveyor_belt, int dx, int dy) {
}

/**
 * \brief This function is called when a stairs entity detects a collision with this entity.
 * \param stairs the stairs
 * \param collision_mode the collision mode that detected the event
 */
void MapEntity::notify_collision_with_stairs(Stairs &stairs, CollisionMode collision_mode) {
}

/**
 * \brief This function is called when a jumper detects a collision with this entity.
 * \param jumper The jumper.
 * \param collision_mode The collision mode that detected the event.
 */
void MapEntity::notify_collision_with_jumper(Jumper& jumper, CollisionMode collision_mode) {
}

/**
 * \brief This function is called when a sensor detects a collision with this entity.
 * \param sensor a sensor
 * \param collision_mode the collision mode that detected the collision
 */
void MapEntity::notify_collision_with_sensor(Sensor &sensor, CollisionMode collision_mode) {
}

/**
 * \brief This function is called when a switch detects a collision with this entity.
 * \param sw a switch
 * \param collision_mode the collision mode that detected the event
 */
void MapEntity::notify_collision_with_switch(Switch& sw,
    CollisionMode collision_mode) {
}

/**
 * \brief This function is called when the sprite of a switch
 * detects a pixel-precise collision with a sprite of this entity.
 * \param sw the switch
 * \param sprite_overlapping the sprite of the current entity that collides with the switch
 */
void MapEntity::notify_collision_with_switch(Switch& sw, Sprite& sprite_overlapping) {
}

/**
 * \brief This function is called when a crystal detects a collision with this entity.
 * \param crystal the crystal
 * \param collision_mode the collision mode that detected the event
 */
void MapEntity::notify_collision_with_crystal(Crystal &crystal,
    CollisionMode collision_mode) {
}

/**
 * \brief This function is called when the sprite of a crystal
 * detects a pixel-precise collision with a sprite of this entity.
 * \param crystal the crystal
 * \param sprite_overlapping the sprite of the current entity that collides with the crystal
 */
void MapEntity::notify_collision_with_crystal(Crystal &crystal, Sprite &sprite_overlapping) {
}

/**
 * \brief This function is called when a chest detects a collision with this entity.
 * \param chest the chest
 */
void MapEntity::notify_collision_with_chest(Chest& chest) {
}

/**
 * \brief This function is called when a block detects a collision with this entity.
 * \param block the block
 */
void MapEntity::notify_collision_with_block(Block& block) {
}

/**
 * \brief This function is called when a separator detects a collision with
 * this entity.
 * \param separator The separator.
 * \param collision_mode The collision mode that detected the event.
 */
void MapEntity::notify_collision_with_separator(
    Separator& separator, CollisionMode collision_mode) {

}

/**
 * \brief This function is called when bomb detects a collision with a this entity.
 * \param bomb the bomb
 * \param collision_mode the collision mode that detected the event
 */
void MapEntity::notify_collision_with_bomb(Bomb& bomb, CollisionMode collision_mode) {
}

/**
 * \brief This function is called when an explosion detects a collision with this entity.
 * \param explosion the explosion
 * \param collision_mode the collision mode that detected the event
 */
void MapEntity::notify_collision_with_explosion(Explosion& explosion,
    CollisionMode collision_mode) {
}

/**
 * \brief This function is called when an explosion's sprite
 * detects a pixel-perfect collision with a sprite of this entity.
 * \param explosion the explosion
 * \param sprite_overlapping the sprite of the current entity that collides with the explosion
 */
void MapEntity::notify_collision_with_explosion(Explosion &explosion, Sprite &sprite_overlapping) {
}

/**
 * \brief Notifies this entity that a sprite of fire
 * detects a pixel-perfect collision with a sprite of this entity.
 * \param fire the fire
 * \param sprite_overlapping the sprite of the current entity that collides with the fire
 */
void MapEntity::notify_collision_with_fire(Fire& fire, Sprite& sprite_overlapping) {

}

/**
 * \brief This function is called when an enemy's rectangle detects a collision with this entity's rectangle.
 * \param enemy the enemy
 */
void MapEntity::notify_collision_with_enemy(Enemy &enemy) {
}

/**
 * \brief This function is called when an enemy's sprite collides with a sprite of this entity.
 * \param enemy the enemy
 * \param enemy_sprite the enemy's sprite that overlaps a sprite of this entity
 * \param this_sprite this entity's sprite that overlaps the enemy's sprite
 */
void MapEntity::notify_collision_with_enemy(Enemy &enemy, Sprite &enemy_sprite, Sprite &this_sprite) {
}

/**
 * \brief Notifies this entity that it has just attacked an enemy.
 *
 * This function is called even if this attack was not successful.
 *
 * \param attack the attack
 * \param victim the enemy just attacked
 * \param result indicates how the enemy reacted to the attack
 * \param killed indicates that the attack has just killed the enemy
 */
void MapEntity::notify_attacked_enemy(EnemyAttack attack, Enemy& victim,
    EnemyReaction::Reaction& result, bool killed) {
}

/**
 * \brief Returns whether the movement and the animations of this entity are suspended.
 * \return true if the movement and the animations are suspended
 */
bool MapEntity::is_suspended() const {
  return suspended;
}

/**
 * \brief Suspends or resumes the movement and the animations of this entity.
 * \param suspended true to suspend the movement and the animations, false to resume them
 */
void MapEntity::set_suspended(bool suspended) {

  this->suspended = suspended;

  // remember the date if the entity is being suspended
  if (suspended) {
    when_suspended = System::now();
  }

  // suspend/unsuspend the sprites animations
  std::vector<Sprite*>::iterator it;
  for (it = sprites.begin(); it != sprites.end(); it++) {

    Sprite& sprite = *(*it);
    sprite.set_suspended(suspended || !is_enabled());
  }

  // suspend/unsuspend the movement
  if (movement != NULL) {
    movement->set_suspended(suspended || !is_enabled());
  }
}

/**
 * \brief Returns the date when this entity was suspended.
 * \return When this entity was suspended.
 */
uint32_t MapEntity::get_when_suspended() const {
  return when_suspended;
}

/**
 * \brief Makes this entity's sprites play their animation even when the game is suspended.
 * \param ignore_suspend true to keep playing the sprites when the game is suspended
 */
void MapEntity::set_animation_ignore_suspend(bool ignore_suspend) {

  std::vector<Sprite*>::iterator it;
  for (it = sprites.begin(); it != sprites.end(); it++) {

    Sprite& sprite = *(*it);
    sprite.set_ignore_suspend(ignore_suspend);
  }
}

/**
 * \brief Updates the entity.
 *
 * This function is called repeatedly by the map. By default, it updates the position
 * of the entity according to its movement (if any), and it updates the sprites frames
 * if there are sprites.
 * Redefine it in subclasses for the entities that should be updated
 * for other treatments but don't forget to call this method
 * to handle the movement and the sprites.
 */
void MapEntity::update() {

  // Static tiles are optimized and should never be used individually
  // once the map is created.
  SOLARUS_ASSERT(get_type() != ENTITY_TILE,
      "Attempt to update a static tile");

  // enable if necessary
  if (waiting_enabled) {
    Hero& hero = get_hero();
    if (!is_obstacle_for(hero) || !overlaps(hero)) {
      this->enabled = true;
      this->waiting_enabled = false;
      notify_enabled(true);

      if (get_movement() != NULL) {
        get_movement()->set_suspended(suspended || !enabled);
      }

      std::vector<Sprite*>::iterator it;
      for (it = sprites.begin(); it != sprites.end(); it++) {

        Sprite& sprite = *(*it);
        sprite.set_suspended(suspended || !enabled);
      }
    }
  }

  // check the facing entity
  if (facing_entity != NULL && facing_entity->is_being_removed()) {
    set_facing_entity(NULL);
  }

  // update the sprites
<<<<<<< HEAD
  std::vector<Sprite*>::iterator it;
  for (it = sprites.begin(); it != sprites.end(); it++) {
=======
  std::vector<Sprite*>::const_iterator it;
  const std::vector<Sprite*>::const_iterator sprites_end = sprites.end();
  for (it = sprites.begin(); it != sprites_end; ++it) {
>>>>>>> 75c4732a

    Sprite& sprite = *(*it);
    sprite.update();
    if (sprite.has_frame_changed()) {

      if (sprite.are_pixel_collisions_enabled()) {
        check_collision_with_detectors(sprite);
      }

      notify_sprite_frame_changed(sprite, sprite.get_current_animation(), sprite.get_current_frame());
      if (sprite.is_animation_finished()) {
        notify_sprite_animation_finished(sprite, sprite.get_current_animation());
      }
    }
  }
  clear_old_sprites();

  // update the movement
  if (movement != NULL) {
    movement->update();
  }
  clear_old_movements();

  // suspend the entity if far from the camera
  bool far = get_distance_to_camera2() > optimization_distance2
      && optimization_distance > 0;
  if (far && !is_suspended()) {
    set_suspended(true);
  }
  else if (!far && is_suspended() && !get_game().is_suspended()) {
    set_suspended(false);
  }
}

/**
 * \brief Returns whether this entity should be drawn on the map.
 * \return true if the entity is visible and may have a sprite in the visible part
 * of the map.
 */
bool MapEntity::is_drawn() const {

  return is_visible()
      && (overlaps_camera()
          || get_distance_to_camera2() < optimization_distance2
          || !is_drawn_at_its_position()
      );
}

/**
 * \brief Returns whether this entity is drawn at its position on the map.
 *
 * Usually, this function returns true, and when it is the case, draw_on_map()
 * is called only for entities located in the camera's rectangle.
 *
 * However, some entities may want to be drawn in the camera even when their
 * position is outside, typically to make an illusion of movement like parallax
 * scrolling.
 *
 * \return true if this entity is drawn where it is located.
 */
bool MapEntity::is_drawn_at_its_position() const {
  return true;
}

/**
 * \brief Draws the entity on the map.
 *
 * By default, this function draws the entity's sprites (if any) and if
 * at least one of them is in the visible part of the map.
 * This function should do nothing if is_drawn() is false.
 */
void MapEntity::draw_on_map() {

  if (!is_drawn()) {
    return;
  }

  // Draw the sprites.
  std::vector<Sprite*>::iterator it;
  for (it = sprites.begin(); it != sprites.end(); ++it) {
    Sprite& sprite = *(*it);
    get_map().draw_sprite(sprite, get_displayed_xy());
  }
}

/**
 * \brief Returns the name identifying this type in Lua.
 * \return The name identifying this type in Lua.
 */
const std::string& MapEntity::get_lua_type_name() const {
  return LuaContext::entity_module_name;
}

/**
 * \brief Returns the Lua name of this entity type.
 */
const std::string& MapEntity::get_type_name() const {

  return entity_type_names[get_type()];
}<|MERGE_RESOLUTION|>--- conflicted
+++ resolved
@@ -1107,10 +1107,6 @@
 void MapEntity::clear_old_sprites() {
 
   std::vector<Sprite*>::const_iterator it;
-<<<<<<< HEAD
-  for (it = old_sprites.begin(); it != old_sprites.end(); ++it) {
-    Sprite* sprite = *it;
-=======
   const std::vector<Sprite*>::const_iterator end = old_sprites.end();
   for (it = old_sprites.begin(); it != end; ++it) {
     Sprite* sprite = *it;
@@ -1121,15 +1117,6 @@
         break;
       }
     }
->>>>>>> 75c4732a
-
-    std::vector<Sprite*>::iterator it2;
-    for (it2 = sprites.begin(); it2 != sprites.end(); ++it2) {
-      if (*it2 == sprite) {
-        sprites.erase(it2);
-        break;
-      }
-    }
     RefCountable::unref(sprite);
   }
   old_sprites.clear();
@@ -1239,14 +1226,9 @@
  */
 void MapEntity::clear_old_movements() {
 
-<<<<<<< HEAD
-  std::vector<Movement*>::iterator it;
-  for (it = old_movements.begin(); it != old_movements.end(); it++) {
-=======
   std::vector<Movement*>::const_iterator it;
   const std::vector<Movement*>::const_iterator end = old_movements.end();
   for (it = old_movements.begin(); it != end; ++it) {
->>>>>>> 75c4732a
     Movement* movement = *it;
     RefCountable::unref(movement);
   }
@@ -2203,14 +2185,9 @@
   }
 
   // update the sprites
-<<<<<<< HEAD
-  std::vector<Sprite*>::iterator it;
-  for (it = sprites.begin(); it != sprites.end(); it++) {
-=======
   std::vector<Sprite*>::const_iterator it;
   const std::vector<Sprite*>::const_iterator sprites_end = sprites.end();
   for (it = sprites.begin(); it != sprites_end; ++it) {
->>>>>>> 75c4732a
 
     Sprite& sprite = *(*it);
     sprite.update();
