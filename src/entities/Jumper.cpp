--- conflicted
+++ resolved
@@ -135,7 +135,6 @@
   // Non-diagonal case: the sensor has one of the four main directions.
   // Its shape is exactly its rectangle.
 
-<<<<<<< HEAD
   // The player should move toward the jumper's direction.
   if (!hero.is_moving_towards(expected_hero_direction4)) {
     return false;
@@ -169,15 +168,6 @@
       Debug::die("Invalid direction");
   }
 
-  const bool horizontal_jump = is_jump_horizontal();
-  return overlaps(facing_point.get_x() + (horizontal_jump ? 0 : -8),
-      facing_point.get_y() + (horizontal_jump ? -8 : 0))
-    && overlaps(facing_point.get_x() + (horizontal_jump ? 0 : 7),
-        facing_point.get_y() + (horizontal_jump ? 7 : 0));
-=======
-  const int expected_direction4 = direction8 / 2;
-  const Rectangle& facing_point = entity.get_facing_point(expected_direction4);
-
   if (is_jump_horizontal()) {
     return overlaps(facing_point.get_x(), facing_point.get_y() - 8)
         && overlaps(facing_point.get_x(), facing_point.get_y() + 7);
@@ -186,7 +176,6 @@
     return overlaps(facing_point.get_x() - 8, facing_point.get_y())
         && overlaps(facing_point.get_x() + 7, facing_point.get_y());
   }
->>>>>>> b9a8a2d9
 }
 
 /**
