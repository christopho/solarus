--- conflicted
+++ resolved
@@ -1903,18 +1903,11 @@
 void Hero::notify_collision_with_explosion(
     Explosion& explosion, Sprite& sprite_overlapping) {
 
-<<<<<<< HEAD
-  if (!state->can_avoid_explosion()
-      && sprite_overlapping.contains("tunic")
-      && can_be_hurt(&explosion)) {
-    hurt(explosion, nullptr, 2);
-=======
-  const std::string sprite_id = sprite_overlapping.get_animation_set_id();
+  const std::string& sprite_id = sprite_overlapping.get_animation_set_id();
   if (!state->can_avoid_explosion() &&
       sprite_id == get_sprites().get_tunic_sprite_id() &&
       can_be_hurt(&explosion)) {
-    hurt(explosion, NULL, 2);
->>>>>>> bf5f82b5
+    hurt(explosion, nullptr, 2);
   }
 }
 
