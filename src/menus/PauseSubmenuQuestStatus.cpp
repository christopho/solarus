/*
 * Copyright (C) 2006-2012 Christopho, Solarus - http://www.solarus-games.org
 * 
 * Solarus is free software; you can redistribute it and/or modify
 * it under the terms of the GNU General Public License as published by
 * the Free Software Foundation, either version 3 of the License, or
 * (at your option) any later version.
 * 
 * Solarus is distributed in the hope that it will be useful,
 * but WITHOUT ANY WARRANTY; without even the implied warranty of
 * MERCHANTABILITY or FITNESS FOR A PARTICULAR PURPOSE. See the
 * GNU General Public License for more details.
 * 
 * You should have received a copy of the GNU General Public License along
 * with this program. If not, see <http://www.gnu.org/licenses/>.
 */
#include "menus/PauseSubmenuQuestStatus.h"
#include "menus/PauseMenu.h"
#include "Game.h"
#include "Savegame.h"
#include "Equipment.h"
#include "StringResource.h"
#include "lowlevel/Color.h"
#include "lowlevel/Sound.h"
#include <sstream>

/**
 * @brief Constructor.
 * @param pause_menu the pause menu object
 * @param game the game
 */
PauseSubmenuQuestStatus::PauseSubmenuQuestStatus(PauseMenu& pause_menu, Game& game):
  PauseSubmenu(pause_menu, game),
  quest_items_surface(SOLARUS_SCREEN_WIDTH, SOLARUS_SCREEN_HEIGHT),
  cursor_sprite("menus/pause_cursor") {

  // TODO all of this is quest-specific and should be scripted

  // draw the items on a surface
  quest_items_surface.set_transparency_color(Color::get_black());
  quest_items_surface.fill_with_color(Color::get_black());

  Surface treasures_img("hud/dialog_icons.png"); // TODO use sprite entities/items
  Surface pieces_of_heart_img("menus/quest_status_pieces_of_heart.png");
  Surface dungeons_img("menus/quest_status_dungeons.png");

  std::ostringstream oss;

  // tunic
  {
    int tunic = equipment.get_ability("tunic");
    Rectangle src_position((tunic - 1) * 16, 96, 16, 16);
<<<<<<< HEAD
    Rectangle dst_position(SOLARUS_GAME_WIDTH_MIDDLE + 17, 164);
    treasures_img.display_region(src_position, quest_items_surface, dst_position);
=======
    Rectangle dst_position(SOLARUS_SCREEN_WIDTH_MIDDLE + 17, 164);
    treasures_img.blit(src_position, &quest_items_surface, dst_position);
>>>>>>> d06c3530

    oss << "quest_status.caption.tunic_" << tunic;
    caption_texts[5] = StringResource::get_string(oss.str());
    oss.str("");
  }

  // sword
  if (equipment.has_ability("sword")) {
    int sword = equipment.get_ability("sword");
    Rectangle src_position(80 + sword * 16, 96, 16, 16);
<<<<<<< HEAD
    Rectangle dst_position(SOLARUS_GAME_WIDTH_MIDDLE + 51, 164);
    treasures_img.display_region(src_position, quest_items_surface, dst_position);
=======
    Rectangle dst_position(SOLARUS_SCREEN_WIDTH_MIDDLE + 51, 164);
    treasures_img.blit(src_position, &quest_items_surface, dst_position);
>>>>>>> d06c3530

    oss << "quest_status.caption.sword_" << sword;
    caption_texts[6] = StringResource::get_string(oss.str());
    oss.str("");
  }

  // shield
  if (equipment.has_ability("shield")) {
    int shield = equipment.get_ability("shield");
    Rectangle src_position(32 + shield * 16, 96, 16, 16);
<<<<<<< HEAD
    Rectangle dst_position(SOLARUS_GAME_WIDTH_MIDDLE + 85, 164);
    treasures_img.display_region(src_position, quest_items_surface, dst_position);
=======
    Rectangle dst_position(SOLARUS_SCREEN_WIDTH_MIDDLE + 85, 164);
    treasures_img.blit(src_position, &quest_items_surface, dst_position);
>>>>>>> d06c3530

    oss << "quest_status.caption.shield_" << shield;
    caption_texts[7] = StringResource::get_string(oss.str());
    oss.str("");
  }

  // rupee bag
  {
    int rupee_bag = equipment.get_item_variant("rupee_bag");
    
    Rectangle src_position(rupee_bag * 16, 80, 16, 16);
<<<<<<< HEAD
    Rectangle dst_position(SOLARUS_GAME_WIDTH_MIDDLE - 100, 71);
    treasures_img.display_region(src_position, quest_items_surface, dst_position);
=======
    Rectangle dst_position(SOLARUS_SCREEN_WIDTH_MIDDLE - 100, 71);
    treasures_img.blit(src_position, &quest_items_surface, dst_position);
>>>>>>> d06c3530

    oss << "quest_status.caption.rupee_bag_" << rupee_bag;
    caption_texts[0] = StringResource::get_string(oss.str());
    oss.str("");
  }

  // bomb bag
  int bomb_bag = equipment.get_item_variant("bomb_bag");
  if (bomb_bag != 0) {
    Rectangle src_position(48 + bomb_bag * 16, 80, 16, 16);
<<<<<<< HEAD
    Rectangle dst_position(SOLARUS_GAME_WIDTH_MIDDLE - 100, 100);
    treasures_img.display_region(src_position, quest_items_surface, dst_position);
=======
    Rectangle dst_position(SOLARUS_SCREEN_WIDTH_MIDDLE - 100, 100);
    treasures_img.blit(src_position, &quest_items_surface, dst_position);
>>>>>>> d06c3530

    oss << "quest_status.caption.bomb_bag_" << bomb_bag;
    caption_texts[1] = StringResource::get_string(oss.str());
    oss.str("");
  }

  // quiver
  int quiver = equipment.get_item_variant("quiver");
  if (quiver != 0) {
    
    Rectangle src_position(96 + quiver * 16, 80, 16, 16);
<<<<<<< HEAD
    Rectangle dst_position(SOLARUS_GAME_WIDTH_MIDDLE - 100, 130);
    treasures_img.display_region(src_position, quest_items_surface, dst_position);
=======
    Rectangle dst_position(SOLARUS_SCREEN_WIDTH_MIDDLE - 100, 130);
    treasures_img.blit(src_position, &quest_items_surface, dst_position);
>>>>>>> d06c3530

    oss << "quest_status.caption.quiver_" << quiver;
    caption_texts[2] = StringResource::get_string(oss.str());
    oss.str("");
  }

  // world map
  if (equipment.has_item("world_map")) {
    Rectangle src_position(0, 80, 16, 16);
<<<<<<< HEAD
    Rectangle dst_position(SOLARUS_GAME_WIDTH_MIDDLE - 100, 164);
    treasures_img.display_region(src_position, quest_items_surface, dst_position);
=======
    Rectangle dst_position(SOLARUS_SCREEN_WIDTH_MIDDLE - 100, 164);
    treasures_img.blit(src_position, &quest_items_surface, dst_position);
>>>>>>> d06c3530

    caption_texts[3] = StringResource::get_string("quest_status.caption.world_map");
  }

  // pieces of heart
  {
    int x = 51 * savegame.get_integer(1030);
    Rectangle src_position(x, 0, 51, 50);
<<<<<<< HEAD
    Rectangle dst_position(SOLARUS_GAME_WIDTH_MIDDLE - 59, 82);
    pieces_of_heart_img.display_region(src_position, quest_items_surface, dst_position);
=======
    Rectangle dst_position(SOLARUS_SCREEN_WIDTH_MIDDLE - 59, 82);
    pieces_of_heart_img.blit(src_position, &quest_items_surface, dst_position);
>>>>>>> d06c3530

    caption_texts[4] = StringResource::get_string("quest_status.caption.pieces_of_heart");
  }

  // dungeons finished
  {
    static const Rectangle dst_positions[] = {
        Rectangle(SOLARUS_SCREEN_WIDTH_MIDDLE + 49, 69),
        Rectangle(SOLARUS_SCREEN_WIDTH_MIDDLE + 72, 74),
        Rectangle(SOLARUS_SCREEN_WIDTH_MIDDLE + 83, 97),
        Rectangle(SOLARUS_SCREEN_WIDTH_MIDDLE + 72, 120),
        Rectangle(SOLARUS_SCREEN_WIDTH_MIDDLE + 49, 127),
        Rectangle(SOLARUS_SCREEN_WIDTH_MIDDLE + 26, 120),
        Rectangle(SOLARUS_SCREEN_WIDTH_MIDDLE + 15, 97),
        Rectangle(SOLARUS_SCREEN_WIDTH_MIDDLE + 26, 74)
    };
    for (int i = 0; i < 8; i++) {
      if (equipment.is_dungeon_finished(i + 1)) {
        Rectangle src_position(i * 20, 0, 20, 20);
        dungeons_img.display_region(src_position, quest_items_surface, dst_positions[i]);
      }
    }
  }

  // cursor
  cursor_position = -1;
  set_cursor_position(0);
}

/**
 * @brief Destructor.
 */
PauseSubmenuQuestStatus::~PauseSubmenuQuestStatus() {

}

/**
 * @brief Changes the position of the cursor.
 * @param position new cursor position, from 0 to 7
 */
void PauseSubmenuQuestStatus::set_cursor_position(int position) {

  if (position != this->cursor_position) {
    this->cursor_position = position;

    if (position <= 3) {
      cursor_sprite_position.set_x(SOLARUS_SCREEN_WIDTH_MIDDLE-92);
    }
    else if (position == 4) {
      cursor_sprite_position.set_x(SOLARUS_SCREEN_WIDTH_MIDDLE-34);
    }
    else {
      cursor_sprite_position.set_x(SOLARUS_SCREEN_WIDTH_MIDDLE-141 + 34 * position - 4);
    }

    switch (position) {

      case 0:
        cursor_sprite_position.set_y(79);
        break;

      case 1:
        cursor_sprite_position.set_y(108);
        break;

      case 2:
        cursor_sprite_position.set_y(138);
        break;

      case 4:
        cursor_sprite_position.set_y(107);
        break;

      default:
        cursor_sprite_position.set_y(172);
        break;
    }

    set_caption_text(caption_texts[position]);
  }
}

/**
 * @brief This function is called when a key is pressed on this submenu.
 * @param key the key pressed
 */
void PauseSubmenuQuestStatus::key_pressed(GameControls::GameKey key) {

  switch (key) {

    case GameControls::LEFT:

      if (cursor_position <= 3) {
        pause_menu.show_left_submenu();
      }
      else {
        Sound::play("cursor");

        if (cursor_position == 4) {
          set_cursor_position(0);
        }
        else if (cursor_position == 5) {
          set_cursor_position(3);
        }
        else {
          set_cursor_position(cursor_position - 1);
        }
      }
      break;

    case GameControls::RIGHT:

      if (cursor_position == 4 || cursor_position == 7) {
        pause_menu.show_right_submenu();
      }
      else {
        Sound::play("cursor");

        if (cursor_position <= 2) {
          set_cursor_position(4);
        }
        else if (cursor_position == 3) {
          set_cursor_position(5);
        }
        else {
          set_cursor_position(cursor_position + 1);
        }
      }
      break;

    case GameControls::DOWN:
      Sound::play("cursor");
      set_cursor_position((cursor_position + 1) % 8);
      break;

    case GameControls::UP:
      Sound::play("cursor");
      set_cursor_position((cursor_position + 7) % 8);
      break;

    default:
      break;
  }
}

/**
 * @brief Updates this submenu.
 */
void PauseSubmenuQuestStatus::update() {
  cursor_sprite.update();
}

/**
 * @brief Displays this submenu.
 * @param dst_surface the destination surface
 */
void PauseSubmenuQuestStatus::display(Surface& dst_surface) {

  PauseSubmenu::display(dst_surface);

  // quest items
  quest_items_surface.display(dst_surface);

  // cursor
  cursor_sprite.display(dst_surface, cursor_sprite_position);
}
<|MERGE_RESOLUTION|>--- conflicted
+++ resolved
@@ -50,13 +50,8 @@
   {
     int tunic = equipment.get_ability("tunic");
     Rectangle src_position((tunic - 1) * 16, 96, 16, 16);
-<<<<<<< HEAD
-    Rectangle dst_position(SOLARUS_GAME_WIDTH_MIDDLE + 17, 164);
-    treasures_img.display_region(src_position, quest_items_surface, dst_position);
-=======
     Rectangle dst_position(SOLARUS_SCREEN_WIDTH_MIDDLE + 17, 164);
-    treasures_img.blit(src_position, &quest_items_surface, dst_position);
->>>>>>> d06c3530
+    treasures_img.display_region(src_position, quest_items_surface, dst_position);
 
     oss << "quest_status.caption.tunic_" << tunic;
     caption_texts[5] = StringResource::get_string(oss.str());
@@ -67,13 +62,8 @@
   if (equipment.has_ability("sword")) {
     int sword = equipment.get_ability("sword");
     Rectangle src_position(80 + sword * 16, 96, 16, 16);
-<<<<<<< HEAD
-    Rectangle dst_position(SOLARUS_GAME_WIDTH_MIDDLE + 51, 164);
-    treasures_img.display_region(src_position, quest_items_surface, dst_position);
-=======
     Rectangle dst_position(SOLARUS_SCREEN_WIDTH_MIDDLE + 51, 164);
-    treasures_img.blit(src_position, &quest_items_surface, dst_position);
->>>>>>> d06c3530
+    treasures_img.display_region(src_position, quest_items_surface, dst_position);
 
     oss << "quest_status.caption.sword_" << sword;
     caption_texts[6] = StringResource::get_string(oss.str());
@@ -84,13 +74,8 @@
   if (equipment.has_ability("shield")) {
     int shield = equipment.get_ability("shield");
     Rectangle src_position(32 + shield * 16, 96, 16, 16);
-<<<<<<< HEAD
-    Rectangle dst_position(SOLARUS_GAME_WIDTH_MIDDLE + 85, 164);
-    treasures_img.display_region(src_position, quest_items_surface, dst_position);
-=======
     Rectangle dst_position(SOLARUS_SCREEN_WIDTH_MIDDLE + 85, 164);
-    treasures_img.blit(src_position, &quest_items_surface, dst_position);
->>>>>>> d06c3530
+    treasures_img.display_region(src_position, quest_items_surface, dst_position);
 
     oss << "quest_status.caption.shield_" << shield;
     caption_texts[7] = StringResource::get_string(oss.str());
@@ -102,13 +87,8 @@
     int rupee_bag = equipment.get_item_variant("rupee_bag");
     
     Rectangle src_position(rupee_bag * 16, 80, 16, 16);
-<<<<<<< HEAD
-    Rectangle dst_position(SOLARUS_GAME_WIDTH_MIDDLE - 100, 71);
-    treasures_img.display_region(src_position, quest_items_surface, dst_position);
-=======
     Rectangle dst_position(SOLARUS_SCREEN_WIDTH_MIDDLE - 100, 71);
-    treasures_img.blit(src_position, &quest_items_surface, dst_position);
->>>>>>> d06c3530
+    treasures_img.display_region(src_position, quest_items_surface, dst_position);
 
     oss << "quest_status.caption.rupee_bag_" << rupee_bag;
     caption_texts[0] = StringResource::get_string(oss.str());
@@ -119,13 +99,8 @@
   int bomb_bag = equipment.get_item_variant("bomb_bag");
   if (bomb_bag != 0) {
     Rectangle src_position(48 + bomb_bag * 16, 80, 16, 16);
-<<<<<<< HEAD
-    Rectangle dst_position(SOLARUS_GAME_WIDTH_MIDDLE - 100, 100);
-    treasures_img.display_region(src_position, quest_items_surface, dst_position);
-=======
     Rectangle dst_position(SOLARUS_SCREEN_WIDTH_MIDDLE - 100, 100);
-    treasures_img.blit(src_position, &quest_items_surface, dst_position);
->>>>>>> d06c3530
+    treasures_img.display_region(src_position, quest_items_surface, dst_position);
 
     oss << "quest_status.caption.bomb_bag_" << bomb_bag;
     caption_texts[1] = StringResource::get_string(oss.str());
@@ -137,13 +112,8 @@
   if (quiver != 0) {
     
     Rectangle src_position(96 + quiver * 16, 80, 16, 16);
-<<<<<<< HEAD
-    Rectangle dst_position(SOLARUS_GAME_WIDTH_MIDDLE - 100, 130);
-    treasures_img.display_region(src_position, quest_items_surface, dst_position);
-=======
     Rectangle dst_position(SOLARUS_SCREEN_WIDTH_MIDDLE - 100, 130);
-    treasures_img.blit(src_position, &quest_items_surface, dst_position);
->>>>>>> d06c3530
+    treasures_img.display_region(src_position, quest_items_surface, dst_position);
 
     oss << "quest_status.caption.quiver_" << quiver;
     caption_texts[2] = StringResource::get_string(oss.str());
@@ -153,13 +123,8 @@
   // world map
   if (equipment.has_item("world_map")) {
     Rectangle src_position(0, 80, 16, 16);
-<<<<<<< HEAD
-    Rectangle dst_position(SOLARUS_GAME_WIDTH_MIDDLE - 100, 164);
-    treasures_img.display_region(src_position, quest_items_surface, dst_position);
-=======
     Rectangle dst_position(SOLARUS_SCREEN_WIDTH_MIDDLE - 100, 164);
-    treasures_img.blit(src_position, &quest_items_surface, dst_position);
->>>>>>> d06c3530
+    treasures_img.display_region(src_position, quest_items_surface, dst_position);
 
     caption_texts[3] = StringResource::get_string("quest_status.caption.world_map");
   }
@@ -168,13 +133,8 @@
   {
     int x = 51 * savegame.get_integer(1030);
     Rectangle src_position(x, 0, 51, 50);
-<<<<<<< HEAD
-    Rectangle dst_position(SOLARUS_GAME_WIDTH_MIDDLE - 59, 82);
+    Rectangle dst_position(SOLARUS_SCREEN_WIDTH_MIDDLE - 59, 82);
     pieces_of_heart_img.display_region(src_position, quest_items_surface, dst_position);
-=======
-    Rectangle dst_position(SOLARUS_SCREEN_WIDTH_MIDDLE - 59, 82);
-    pieces_of_heart_img.blit(src_position, &quest_items_surface, dst_position);
->>>>>>> d06c3530
 
     caption_texts[4] = StringResource::get_string("quest_status.caption.pieces_of_heart");
   }
