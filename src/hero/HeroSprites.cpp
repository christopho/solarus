--- conflicted
+++ resolved
@@ -1489,11 +1489,7 @@
     set_tunic_animation(animation, callback_ref);
   }
   else {
-<<<<<<< HEAD
-    Debug::error("Sprite '" + tunic_sprite->get_animation_set_id()"': Animation " + animation + " not found.");
-=======
     Debug::error("Sprite '" + tunic_sprite->get_animation_set_id() + "': Animation '" + animation + "' not found.");
->>>>>>> fdf17a8c
     get_lua_context().cancel_callback(callback_ref);
   }
 
