--- conflicted
+++ resolved
@@ -47,12 +47,7 @@
 };
 
 // Properties of SDL surfaces.
-<<<<<<< HEAD
-#ifdef __APPLE__
-// on Mac OS X the SDL hardware surfaces are buggy
-=======
 #ifdef SOLARUS_SCREEN_SOFTWARE_SURFACE
->>>>>>> c01c142e
 const int VideoManager::surface_flags = SDL_SWSURFACE;
 #else
 const int VideoManager::surface_flags = SDL_HWSURFACE | SDL_DOUBLEBUF;
