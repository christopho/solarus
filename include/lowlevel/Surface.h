--- conflicted
+++ resolved
@@ -47,19 +47,6 @@
       DIR_LANGUAGE     /**< the language-specific image directory of the data package, for the current language */
     };
 
-<<<<<<< HEAD
-=======
-  private:
-
-    SDL_Surface* internal_surface;               /**< the SDL_Surface encapsulated */
-    bool internal_surface_created;               /**< indicates that internal_surface was allocated from this class */
-
-    SDL_Surface* get_internal_surface();
-    uint32_t get_mapped_pixel(int idx_pixel, SDL_PixelFormat* dst_format);
-
-  public:
-
->>>>>>> 88b9dca3
     Surface(int width = SOLARUS_SCREEN_WIDTH, int height = SOLARUS_SCREEN_HEIGHT);
     Surface(const Rectangle& size);
     Surface(const std::string& file_name, ImageDirectory base_directory = DIR_SPRITES);
@@ -95,6 +82,7 @@
     bool internal_surface_created;               /**< indicates that internal_surface was allocated from this class */
 
     SDL_Surface* get_internal_surface();
+    uint32_t get_mapped_pixel(int idx_pixel, SDL_PixelFormat* dst_format);
 };
 
 #endif
