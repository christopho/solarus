--- conflicted
+++ resolved
@@ -175,15 +175,9 @@
 
       private:
 
-<<<<<<< HEAD
-        CustomEntity* entity;            /**< The custom entity.
+        CustomEntity* entity;          /**< The custom entity.
                                         * nullptr means no info. */
-        int traversable_test_ref;        /**< Lua ref to a boolean function
-=======
-        CustomEntity* entity;          /**< The custom entity.
-                                        * NULL means no info. */
         int traversable_test_ref;      /**< Lua ref to a boolean function
->>>>>>> 3c06ba77
                                         * that decides, or LUA_REFNIL. */
         bool traversable;              /**< Traversable property (unused if
                                         * there is a Lua function). */
