--- conflicted
+++ resolved
@@ -185,18 +185,10 @@
 If you got some error on the cmake part, you can edit the CMakeCache.txt to
 manually write the include and library directories that cmake did not find.
 
-<<<<<<< HEAD
-By default, you will build against the 10.5 SDK if available, configure 
-10.5 as minimum system version required and produce a multiple
-architectures (Intel 32+64bit, and PPC 32bit) application. 
-If you build against older SDK, it still works but you will have to pass some additional flag to cmake.
-Here is an example where cmake will produce a CFBundle, build against 10.5 SDK and keep 10.5 full compatibilty.
-=======
 According to Apple recent choice, I consider default settings should 
 support "out of the box" 10.6 version and earlier. 
 Pass SOLARUS_SYSROOT, SOLARUS_DEPLOYMENT or/and SOLARUS_ARCH constants to
 cmake to overload default settings, just like the following example :
->>>>>>> d948fab8
 
 $ cmake -DSOLARUS_OSX_BUNDLE="SolarusDX" -DSOLARUS_SYSROOT="10.5" -DSOLARUS_ARCH="ppc;i386;x86_64" -DSOLARUS_DEPLOYMENT=10.5 .
 
@@ -215,16 +207,9 @@
 in addition to SOLARUS_OSX_BUNDLE to specify your own configuration.
 See ./cmake/osx/bundle/CMakeLists.txt for more details.
 
-<<<<<<< HEAD
-All non-Mac-native frameworks are placed in ${BUNDLE_NAME}.app/Contents/Frameworks/
-and the main binary and its quest in Solarus.app/Contents/Resources/
-First, you have to check if dependencies search path are correctly integrated,
-just by doing
-=======
 All non-Mac-native frameworks are placed in Solarus.app/Contents/Frameworks/
 You have to do a little verification on them : check if dependencies search
 path are correctly integrated, just by doing
->>>>>>> d948fab8
 
 $ otool -L /dylib/or/binary/I/want/to/check
 
@@ -239,10 +224,8 @@
 @rpath/The_framework.framework/Version/A/The_binary on Mac 10.5+.
 Replace @rpath/ by @executable_path/../Frameworks/ on earlier OSX versions.
 
-<<<<<<< HEAD
-Finally, see https://developer.apple.com/library/mac/#releasenotes/General/SubmittingToMacAppStore/_index.html#//apple_ref/doc/uid/TP40010572
-to make sure you have a fully 10.8+ and Mac App Store compatible application.
-=======
 Instead of using this command on embed libraries, you should directly do it on system libraries,
 which they are copied from, and then just do this step once.
->>>>>>> d948fab8
+
+Finally, see https://developer.apple.com/library/mac/#releasenotes/General/SubmittingToMacAppStore/_index.html#//apple_ref/doc/uid/TP40010572
+to make sure you have a fully 10.8+ and Mac App Store compatible application.