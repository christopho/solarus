cmake_minimum_required(VERSION 2.6)
project(SOLARUS_ENGINE)

if(COMMAND cmake_policy)
  cmake_policy(SET CMP0003 NEW)
endif()

set(CMAKE_MODULE_PATH "${SOLARUS_ENGINE_SOURCE_DIR}/cmake/modules/")

# find the headers and the libraries of dependencies
find_package(SDL REQUIRED)
find_package(SDL_image REQUIRED)
find_package(SDL_ttf REQUIRED)
find_package(OpenAL REQUIRED)
find_package(VorbisFile REQUIRED)
find_package(Ogg REQUIRED)
find_package(ModPlug REQUIRED)
find_package(Lua51 REQUIRED)
find_package(PhysFS REQUIRED)

# source files
file(
  GLOB
  source_files
  src/*.cpp
  src/entities/*.cpp
  src/hero/*.cpp
  src/hud/*.cpp
  src/lowlevel/*.cpp
  src/lua/*.cpp
  src/menus/*.cpp
  src/movements/*.cpp
  src/snes_spc/*.cpp
  include/*.h
  include/entities/*.h
  include/hero/*.h
  include/hud/*.h
  include/lowlevel/*.h
  include/lua/*.h
  include/menus/*.h
  include/movements/*.h
  include/simpleini/*.h
  include/snes_spc/*.h
)

# additional source files for Mac OS
if(${CMAKE_SYSTEM_NAME} MATCHES "Darwin")
  include_directories(
    ${SOLARUS_ENGINE_SOURCE_DIR}/include/lowlevel/osx
  )
  set(source_files
    ${source_files}
    src/lowlevel/osx/SDLMain.m
    include/lowlevel/osx/SDLMain.h
  )
endif()

# build the executable
set(main_source_file src/lowlevel/Main.cc)
add_library(solarus_static
  STATIC
  ${source_files}
)
add_executable(solarus
  ${main_source_file}
)

# generate -I flags
include_directories(
  ${SOLARUS_ENGINE_SOURCE_DIR}/include
  ${SOLARUS_ENGINE_SOURCE_DIR}/include/snes_spc
  ${SDL_INCLUDE_DIR}
  ${SDLTTF_INCLUDE_DIR}
  ${SDLIMAGE_INCLUDE_DIR}
  ${OPENAL_INCLUDE_DIR}
  ${VORBISFILE_INCLUDE_DIR}
  ${OGG_INCLUDE_DIR}
  ${MODPLUG_INCLUDE_DIR}
  ${LUA_INCLUDE_DIR}
  ${PHYSFS_INCLUDE_DIR}
)

# generate -l flags
target_link_libraries(solarus
  solarus_static
  ${SDL_LIBRARY}
  ${SDLIMAGE_LIBRARY}
  ${SDLTTF_LIBRARY}
  ${OPENAL_LIBRARY}
  ${LUA_LIBRARY}
  ${PHYSFS_LIBRARY}
  ${VORBISFILE_LIBRARY}
  ${OGG_LIBRARY}
  ${MODPLUG_LIBRARY}
)

# default compilation flags
if(NOT CMAKE_BUILD_TYPE)
  set(CMAKE_BUILD_TYPE Release CACHE STRING
      "Choose the type of build, options are: None Debug Release RelWithDebInfo MinSizeRel."
      FORCE)
endif()
set(CMAKE_CXX_FLAGS "-Wall ${CMAKE_CXX_FLAGS}")
set(CMAKE_CXX_FLAGS_DEBUG "-Werror ${CMAKE_CXX_FLAGS_DEBUG}")

# compilation flags for Mac OS X (Intel) deployment
if(${CMAKE_SYSTEM_NAME} MATCHES "Darwin" AND CMAKE_BUILD_TYPE MATCHES "Release")
  if(EXISTS /Developer/SDKs/MacOSX10.5.sdk)
    set(CMAKE_OSX_SYSROOT "/Developer/SDKs/MacOSX10.5.sdk" CACHE STRING "OS version whose headers you'll use" FORCE)
    set(CMAKE_OSX_ARCHITECTURES "ppc;i386;x86_64;" CACHE STRING "Compile for these processor architecture" FORCE)
  endif()
  if(NOT $ENV{MACOSX_DEPLOYMENT_TARGET} EQUAL "")
    set(CMAKE_OSX_DEPLOYMENT_TARGET "$ENV{MACOSX_DEPLOYMENT_TARGET}" CACHE STRING "The oldest OS version supported" FORCE)
    if($ENV{MACOSX_DEPLOYMENT_TARGET} STRGREATER "10.4")
      set(CMAKE_EXE_LINKER_FLAGS "${CMAKE_EXE_LINKER_FLAGS} -Xlinker -rpath -Xlinker @loader_path/../Frameworks/" CACHE STRING "Embed frameworks search path" FORCE)
    endif()
    if($ENV{MACOSX_DEPLOYMENT_TARGET} STRLESS "10.6")
      set(CMAKE_EXE_LINKER_FLAGS "${CMAKE_EXE_LINKER_FLAGS} -no_compact_linkedit" CACHE STRING "Disable 10.6+ features if deploy on older version" FORCE)
    endif()
<<<<<<< HEAD
  endif(NOT $ENV{MACOSX_DEPLOYMENT_TARGET} EQUAL "")
endif(${CMAKE_SYSTEM_NAME} MATCHES "Darwin" AND CMAKE_BUILD_TYPE MATCHES "Release")
=======
  endif()
endif()
>>>>>>> b611c842

# solarus options
option(DEBUG_KEYS "Enable the debugging keys." OFF)
if(DEBUG_KEYS)
  add_definitions(-DSOLARUS_DEBUG_KEYS)
endif()

set(DEFAULT_QUEST "." CACHE STRING "Path to the quest to launch if none is specified at runtime.")
if(DEFAULT_QUEST)
  add_definitions(-DSOLARUS_DEFAULT_QUEST=\"${DEFAULT_QUEST}\")
endif()

if(${CMAKE_SYSTEM_NAME} MATCHES "Darwin")
  set(DEFAULT_WRITE_DIR "Library/Application Support/Solarus")
else()
  set(DEFAULT_WRITE_DIR ".solarus")
endif()
set(WRITE_DIR ${DEFAULT_WRITE_DIR} CACHE STRING "Directory where Solarus savegames are stored, relative to the user's home directory")
if(WRITE_DIR)
  add_definitions(-DSOLARUS_WRITE_DIR=\"${WRITE_DIR}\")
endif()

if(PANDORA)
  set(DEFAULT_SCREEN_WIDTH 400)
else()
  set(DEFAULT_SCREEN_WIDTH 320)
endif()
set(SCREEN_WIDTH ${DEFAULT_SCREEN_WIDTH} CACHE INTEGER "Width of the logical screen in pixels")
set(SCREEN_HEIGHT 240 CACHE INTEGER "Height of the logical screen in pixels")
if(SCREEN_WIDTH)
  add_definitions(-DSOLARUS_SCREEN_WIDTH=${SCREEN_WIDTH})
endif()
if(SCREEN_HEIGHT)
  add_definitions(-DSOLARUS_SCREEN_HEIGHT=${SCREEN_HEIGHT})
endif()

# files to install with make install
install(TARGETS	solarus
  RUNTIME DESTINATION bin
)
<|MERGE_RESOLUTION|>--- conflicted
+++ resolved
@@ -117,13 +117,8 @@
     if($ENV{MACOSX_DEPLOYMENT_TARGET} STRLESS "10.6")
       set(CMAKE_EXE_LINKER_FLAGS "${CMAKE_EXE_LINKER_FLAGS} -no_compact_linkedit" CACHE STRING "Disable 10.6+ features if deploy on older version" FORCE)
     endif()
-<<<<<<< HEAD
-  endif(NOT $ENV{MACOSX_DEPLOYMENT_TARGET} EQUAL "")
-endif(${CMAKE_SYSTEM_NAME} MATCHES "Darwin" AND CMAKE_BUILD_TYPE MATCHES "Release")
-=======
   endif()
 endif()
->>>>>>> b611c842
 
 # solarus options
 option(DEBUG_KEYS "Enable the debugging keys." OFF)
