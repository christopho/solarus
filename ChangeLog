--- conflicted
+++ resolved
@@ -3,13 +3,12 @@
 Solarus 1.2 (under development)
 _______________________________
 
-<<<<<<< HEAD
 Engine changes
 --------------
 
 * Upgrade to SDL 2.
 * Show a dialog box in case of fatal error.
-=======
+
 Data files format changes
 -------------------------
 
@@ -25,7 +24,6 @@
 Changes that introduce incompatibilities:
 
 * map:create_shop_item() is replaced by map:create_shop_item().
->>>>>>> 4d674d58
 
 _______________________________
 
