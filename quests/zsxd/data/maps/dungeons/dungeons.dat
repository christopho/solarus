[dungeon_1.floor_0]
width = 3072
height = 2048

[dungeon_1.floor_1]
width = 3072
height = 2048

[dungeon_2.floor_0]
width = 2800
height = 1856

[dungeon_2.floor_1]
width = 3056
height = 1600

[dungeon_2.floor_2]
width = 3056
height = 1136

[dungeon_1.map_64.chest_0]
floor = 1
x = 1400
y = 792
save = 241
big = 0

[dungeon_1.map_64.chest_1]
floor = 1
x = 456
y = 928
save = 247
big = 0

[dungeon_1.map_60.chest_0]
floor = 0
x = 1368
y = 1008
save = 246
big = 0

[dungeon_1.map_60.chest_1]
floor = 0
x = 1360
y = 64
save = 238
big = 1

[dungeon_1.map_67.chest_0]
floor = 1
x = 1792
y = 1568
save = 245
big = 0

[dungeon_1.map_66.chest_0]
floor = 1
x = 152
y = 1200
save = 242
big = 0

[dungeon_1.map_66.chest_1]
floor = 1
x = 864
y = 1464
save = 206
big = 1

[dungeon_1.map_66.chest_2]
floor = 1
x = 872
y = 1512
save = 249
big = 0

[dungeon_1.map_66.chest_3]
floor = 1
x = 688
y = 1952
save = 244
big = 0

[dungeon_1.map_66.chest_4]
floor = 1
x = 152
y = 1472
save = 243
big = 0

[dungeon_1.map_61.boss_0]
floor = 0
x = 2584
y = 557
save = 302
big = 0

[dungeon_1.map_61.chest_0]
floor = 0
x = 2576
y = 104
save = 204
big = 0

[dungeon_1.map_61.chest_1]
floor = 0
x = 1936
y = 912
save = 292
big = 0

[dungeon_1.map_61.chest_2]
floor = 0
x = 2296
y = 952
save = 205
big = 1

[dungeon_1.map_61.chest_3]
floor = 0
x = 2208
y = 960
save = 203
big = 0

[dungeon_1.map_61.chest_4]
floor = 0
x = 1688
y = 336
save = 248
big = 0

[dungeon_1.map_63.chest_0]
floor = 0
x = 2216
y = 1328
save = 250
big = 0

[dungeon_2.map_21.chest_0]
floor = 0
x = 560
y = 48
save = -1
big = 0

[dungeon_2.map_21.chest_1]
floor = 0
x = 424
y = 280
save = 107
big = 0

[dungeon_2.map_21.chest_2]
floor = 0
x = 480
y = 976
save = 113
big = 0

[dungeon_2.map_21.chest_3]
floor = 0
x = 1168
y = 536
save = 115
big = 0

[dungeon_2.map_21.chest_4]
floor = 0
x = 1920
y = 272
save = 117
big = 0

[dungeon_2.map_21.chest_5]
floor = 0
x = 1616
y = 536
save = 118
big = 0

[dungeon_2.map_21.chest_6]
floor = 0
x = 2392
y = 992
save = -1
big = 0

[dungeon_2.map_24.chest_0]
floor = 2
x = 144
y = 520
save = 106
big = 0

[dungeon_2.map_24.chest_1]
floor = 2
x = 1488
y = 528
save = 120
big = 0

[dungeon_2.map_24.chest_2]
floor = 2
x = 144
y = 368
save = 111
big = 0

[dungeon_2.map_24.chest_3]
floor = 2
x = 2952
y = 56
save = 108
big = 0

[dungeon_2.map_24.chest_4]
floor = 2
x = 1456
y = 528
save = -1
big = 0

[dungeon_2.map_24.chest_5]
floor = 2
x = 1456
y = 560
save = -1
big = 0

[dungeon_2.map_24.chest_6]
floor = 2
x = 1488
y = 560
save = -1
big = 0

[dungeon_2.map_24.chest_7]
floor = 2
x = 1520
y = 528
save = -1
big = 0

[dungeon_2.map_24.chest_8]
floor = 2
x = 1520
y = 560
save = -1
big = 0

[dungeon_2.map_24.chest_9]
floor = 2
x = 1552
y = 560
save = -1
big = 0

[dungeon_2.map_24.chest_10]
floor = 2
x = 1552
y = 528
save = -1
big = 0

[dungeon_2.map_24.chest_11]
floor = 2
x = 1584
y = 528
save = -1
big = 0

[dungeon_2.map_24.chest_12]
floor = 2
x = 1584
y = 560
save = -1
big = 0

[dungeon_2.map_24.chest_13]
floor = 2
x = 1520
y = 592
save = -1
big = 0

[dungeon_2.map_24.chest_14]
floor = 2
x = 1552
y = 592
save = -1
big = 0

[dungeon_2.map_24.chest_15]
floor = 2
x = 1584
y = 592
save = -1
big = 0

[dungeon_2.map_24.chest_16]
floor = 2
x = 1456
y = 592
save = -1
big = 0

[dungeon_2.map_24.chest_17]
floor = 2
x = 1488
y = 592
save = -1
big = 0

[dungeon_2.map_24.chest_18]
floor = 2
x = 2792
y = 752
save = 102
big = 0

[dungeon_1.map_62.chest_0]
floor = 0
x = 1304
y = 1872
save = 201
big = 0

[dungeon_1.map_62.chest_1]
floor = 0
x = 984
y = 1280
save = 202
big = 0

[dungeon_2.map_22.chest_0]
floor = 1
x = 432
y = 496
save = -1
big = 0

[dungeon_2.map_22.chest_1]
floor = 1
x = 352
y = 496
save = -1
big = 0

[dungeon_2.map_22.chest_2]
floor = 1
x = 1840
y = 688
save = 116
big = 0

<<<<<<< HEAD
[dungeon_2.map_20.chest_0]
floor = 0
x = 1256
y = 392
save = 103
big = 0

[dungeon_2.map_20.chest_1]
floor = 0
x = 408
y = 272
save = 122
big = 0

[dungeon_2.map_20.chest_2]
floor = 0
x = 1272
y = 216
save = 109
big = 0
=======
[dungeon_1.map_65.boss_0]
floor = 1
x = 2624
y = 845
save = 306
big = 1
>>>>>>> b31cfe73
<|MERGE_RESOLUTION|>--- conflicted
+++ resolved
@@ -354,7 +354,6 @@
 save = 116
 big = 0
 
-<<<<<<< HEAD
 [dungeon_2.map_20.chest_0]
 floor = 0
 x = 1256
@@ -375,11 +374,10 @@
 y = 216
 save = 109
 big = 0
-=======
+
 [dungeon_1.map_65.boss_0]
 floor = 1
 x = 2624
 y = 845
 save = 306
 big = 1
->>>>>>> b31cfe73
