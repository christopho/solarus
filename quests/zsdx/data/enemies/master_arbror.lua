-- A giant tree boss from Newlink

nb_sons_created = 0

function event_appear()

  sol.enemy.set_life(8)
  sol.enemy.set_damage(2)
  sol.enemy.create_sprite("enemies/master_arbror")
  sol.enemy.set_size(264, 312)
<<<<<<< HEAD
  sol.enemy.set_origin(132, 269)
  --sol.enemy.set_invincible()
=======
  sol.enemy.set_origin(132, 309)
  sol.enemy.set_invincible()
>>>>>>> 59cc8d1a
end

function event_restart()

  go()
end

function go()
  local m = sol.main.pixel_movement_create("434343373737707070010101151515545454", 20)
  sol.main.movement_set_property(m, "loop", true)
  sol.main.movement_set_property(m, "ignore_obstacles", true)
  sol.enemy.start_movement(m)
  sol.main.timer_start(2000, "create_son", false)
end

function event_hurt(attack, life_lost)

  if sol.enemy.get_life() <= 0 then
    sol.map.dialog_start("dungeon_3.arbror_killed")
    local sprite = sol.enemy.get_sprite()
    sol.main.sprite_set_animation_ignore_suspend(sprite, true)
  end
end

function create_son()

  -- create the son
  nb_sons_created = nb_sons_created + 1
  son_name = sol.enemy.get_name().."_son_"..nb_sons_created
  sol.enemy.create_son(son_name, "arbror_root", 0, 40)
  sol.main.play_sound("hero_pushes")
  sol.main.timer_start(1000, "son_out", false)
end

function son_out()

  sol.main.play_sound("stone")
end
<|MERGE_RESOLUTION|>--- conflicted
+++ resolved
@@ -8,13 +8,8 @@
   sol.enemy.set_damage(2)
   sol.enemy.create_sprite("enemies/master_arbror")
   sol.enemy.set_size(264, 312)
-<<<<<<< HEAD
   sol.enemy.set_origin(132, 269)
-  --sol.enemy.set_invincible()
-=======
-  sol.enemy.set_origin(132, 309)
   sol.enemy.set_invincible()
->>>>>>> 59cc8d1a
 end
 
 function event_restart()
