[dungeon_1.floor_-1]
width = 1040
height = 696

[dungeon_1.floor_0]
width = 1040
height = 696

[dungeon_1.floor_1]
width = 1040
height = 696

[dungeon_2.floor_-1]
width = 1152
height = 768

[dungeon_2.floor_0]
width = 1152
height = 768

[dungeon_10.floor_0]
width = 512
height = 512

[dungeon_3.floor_0]
width = 1024
height = 1024

[dungeon_3.floor_1]
width = 1024
height = 1024

[dungeon_3.floor_2]
width = 1024
height = 1024

[dungeon_3.floor_3]
width = 1024
height = 1024

[dungeon_3.floor_4]
width = 1024
height = 1024

[dungeon_6.floor_0]
width = 1152
height = 768

[dungeon_6.floor_1]
width = 1152
height = 768

[dungeon_6.floor_2]
width = 1152
height = 768

[dungeon_6.floor_3]
width = 1152
height = 768

[dungeon_8.floor_0]
width = 1936
height = 1808

[dungeon_8.floor_-1]
width = 2256
height = 1808

[dungeon_8.floor_-2]
width = 1992
height = 1408

[dungeon_8.floor_-3]
width = 1616
height = 1296

[dungeon_8.floor_-4]
width = 1304
height = 1040

[dungeon_10.map_17.chest_0]
floor = 0
x = 920
y = 928
save = 201
big = 0

[dungeon_2.map_30.chest_0]
floor = 0
x = 344
y = 600
save = 76
big = 0

[dungeon_2.map_30.chest_1]
floor = 0
x = 440
y = 56
save = 86
big = 1

[dungeon_2.map_30.boss_0]
floor = 0
x = 176
y = 165
save = 92
big = 0

[dungeon_2.map_30.chest_2]
floor = 0
x = 656
y = 216
save = 84
big = 0

[dungeon_2.map_30.chest_3]
floor = 0
x = 56
y = 536
save = 87
big = 0

[dungeon_1.map_23.chest_0]
floor = 0
x = 392
y = 280
save = 54
big = 0

[dungeon_1.map_23.chest_1]
floor = 0
x = 528
y = 448
save = 55
big = 0

[dungeon_1.map_23.chest_2]
floor = 0
x = 288
y = 488
save = 5
big = 1

[dungeon_1.map_24.chest_0]
floor = -1
x = 808
y = 440
save = 56
big = 0

[dungeon_1.map_24.boss_0]
floor = -1
x = 648
y = 144
save = 63
big = 1

[dungeon_1.map_25.chest_0]
floor = 1
x = 224
y = 64
save = 57
big = 0

[dungeon_1.map_25.boss_0]
floor = 1
x = 912
y = 141
save = 62
big = 0

[dungeon_2.map_31.chest_0]
floor = -1
x = 200
y = 656
save = 72
big = 0

[dungeon_2.map_31.chest_1]
floor = -1
x = 488
y = 384
save = 85
big = 0

[dungeon_2.map_31.chest_2]
floor = -1
x = 608
y = 448
save = 88
big = 1

[dungeon_2.map_31.chest_3]
floor = -1
x = 232
y = 320
save = 81
big = 0

[dungeon_2.map_31.chest_4]
floor = -1
x = 104
y = 320
save = 77
big = 0

<<<<<<< HEAD
[dungeon_3.map_40.chest_0]
floor = 0
x = 936
y = 432
save = 118
big = 0

[dungeon_8.map_50.chest_0]
floor = -3
x = 480
y = 384
=======
[dungeon_8.map_48.chest_0]
floor = -1
x = 2168
y = 952
>>>>>>> 29ba66ff
save = -1
big = 0

[dungeon_8.map_50.chest_1]
floor = -3
x = 800
y = 384
save = -1
big = 0

[dungeon_8.map_50.chest_2]
floor = -3
x = 792
y = 888
save = -1
big = 1

[dungeon_8.map_49.chest_0]
floor = -2
x = 1344
y = 624
save = -1
big = 0

[dungeon_8.map_49.chest_1]
floor = -2
x = 1440
y = 1152
save = -1
big = 0

[dungeon_8.map_49.chest_2]
floor = -2
x = 1120
y = 896
save = -1
big = 0

[dungeon_8.map_48.chest_0]
floor = -1
x = 2168
y = 952
save = -1
big = 0

[dungeon_8.map_48.chest_1]
floor = -1
x = 368
y = 1472
save = -1
big = 0

[dungeon_8.map_47.chest_0]
floor = 0
x = 1872
y = 1328
save = -1
big = 0

[dungeon_8.map_47.chest_1]
floor = 0
x = 800
y = 384
save = -1
big = 0

[dungeon_8.map_47.chest_2]
floor = 0
x = 160
y = 1664
save = -1
big = 0

[dungeon_3.map_42.chest_0]
floor = 2
x = 824
y = 808
save = 123
big = 1

[dungeon_3.map_42.chest_1]
floor = 2
x = 424
y = 152
save = 124
big = 0

[dungeon_3.map_41.chest_0]
floor = 1
x = 944
y = 880
save = 119
big = 0

[dungeon_3.map_41.chest_1]
floor = 1
x = 712
y = 48
save = 129
big = 0

[dungeon_3.map_41.chest_2]
floor = 1
x = 112
y = 176
save = 126
big = 0

[dungeon_3.map_40.chest_0]
floor = 0
x = 936
y = 432
save = 118
big = 0

[dungeon_6.map_58.chest_0]
floor = 0
x = 440
y = 272
save = -1
big = 0
<|MERGE_RESOLUTION|>--- conflicted
+++ resolved
@@ -204,7 +204,6 @@
 save = 77
 big = 0
 
-<<<<<<< HEAD
 [dungeon_3.map_40.chest_0]
 floor = 0
 x = 936
@@ -216,12 +215,11 @@
 floor = -3
 x = 480
 y = 384
-=======
+
 [dungeon_8.map_48.chest_0]
 floor = -1
 x = 2168
 y = 952
->>>>>>> 29ba66ff
 save = -1
 big = 0
 
