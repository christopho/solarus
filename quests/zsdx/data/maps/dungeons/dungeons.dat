--- conflicted
+++ resolved
@@ -188,7 +188,6 @@
 save = 411
 big = 0
 
-<<<<<<< HEAD
 [dungeon_6.map_58.chest_0]
 floor = 0
 x = 440
@@ -231,7 +230,6 @@
 save = 305
 big = 0
 
-=======
 [dungeon_10.map_17.chest_0]
 floor = 0
 x = 784
@@ -239,7 +237,6 @@
 save = -1
 big = 0
 
->>>>>>> d13c4bf5
 [dungeon_1.map_23.chest_0]
 floor = 0
 x = 392
@@ -513,7 +510,6 @@
 save = 505
 big = 0
 
-<<<<<<< HEAD
 [dungeon_10.map_97.chest_0]
 floor = 0
 x = 960
@@ -533,7 +529,7 @@
 x = 784
 y = 512
 save = -1
-=======
+
 [dungeon_5.map_65.chest_0]
 floor = -1
 x = 392
@@ -609,5 +605,4 @@
 x = 768
 y = 136
 save = 300
->>>>>>> d13c4bf5
-big = 0
+big = 0
