--- conflicted
+++ resolved
@@ -232,8 +232,6 @@
 save = -1
 big = 0
 
-<<<<<<< HEAD
-=======
 [dungeon_8.map_48.chest_1]
 floor = -1
 x = 368
@@ -262,7 +260,6 @@
 save = -1
 big = 0
 
->>>>>>> df86e4b0
 [dungeon_3.map_42.chest_0]
 floor = 2
 x = 824
@@ -298,8 +295,6 @@
 save = 126
 big = 0
 
-<<<<<<< HEAD
-=======
 [dungeon_6.map_55.chest_0]
 floor = 1
 x = 768
@@ -307,7 +302,6 @@
 save = 300
 big = 0
 
->>>>>>> df86e4b0
 [dungeon_6.map_58.chest_0]
 floor = 0
 x = 440
