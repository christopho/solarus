-- Dungeon 10 2F

function event_map_started(destination_point_name)

  if sol.map.get_game():get_boolean(205) then
    sol.map.block_set_enabled("block1_1",false)
    lock_torches_group1()
  end

  if sol.map.get_game():get_boolean(206) then
    sol.map.block_set_enabled("block2_1",false)
    lock_torches_group2()
  end

  if sol.map.get_game():get_boolean(227) then
    sol.map.switch_set_activated("switch1_1", true)
    sol.map.switch_set_activated("switch1_2", true)
    sol.map.switch_set_activated("switch1_3", true)
    sol.map.switch_set_activated("switch1_4", true)
  end
end

function are_group1_torches_on()

  return sol.map.npc_exists("torch1_1")
  and sol.map.npc_get_sprite("torch1_1"):get_animation() == "lit"
  and sol.map.npc_get_sprite("torch1_2"):get_animation() == "lit"
  and sol.map.npc_get_sprite("torch1_3"):get_animation() == "lit"
end

function are_group2_torches_on()

  return sol.map.npc_exists("torch2_1")
  and sol.map.npc_get_sprite("torch2_1"):get_animation() == "lit"
  and sol.map.npc_get_sprite("torch2_2"):get_animation() == "lit"
  and sol.map.npc_get_sprite("torch2_3"):get_animation() == "lit"
end


function lock_torches_group1()

  sol.map.npc_remove("torch1_1")
  sol.map.npc_remove("torch1_2")
  sol.map.npc_remove("torch1_3")
end

function lock_torches_group2()

  sol.map.npc_remove("torch2_1")
  sol.map.npc_remove("torch2_2")
  sol.map.npc_remove("torch2_3")
end

function event_switch_activated(switch_name)

  local error
  if switch_name == "switch1_1"  then
    error = false
    if sol.map.switch_is_activated("switch1_2") 
      or sol.map.switch_is_activated("switch1_3") 
      or sol.map.switch_is_activated("switch1_4") then
      error = true
    end
  end

  if switch_name == "switch1_2" then
    if sol.map.switch_is_activated("switch1_1") == false  then
      error = true
    end
  end

  if switch_name == "switch1_3" then
    if  sol.map.switch_is_activated("switch1_2") == false then
      error = true			
    end
  end

  if switch_name == "switch1_4" then
    if  sol.map.switch_is_activated("switch1_3") == false then
      error = true			
    end
  end

  if error then
    switch1_error()
  end

  if sol.map.switch_is_activated("switch1_1") 
    and sol.map.switch_is_activated("switch1_2") 
    and sol.map.switch_is_activated("switch1_3")
    and sol.map.switch_is_activated("switch1_4") then
    sol.audio.play_sound("secret")
    sol.map.pickable_item_create("small_key", 1, 227, 144, 504, 0)
  end
end

function switch1_error()

  sol.audio.play_sound("wrong")
  sol.map.switch_set_activated("switch1_1", false)
  sol.map.switch_set_activated("switch1_2", false)
  sol.map.switch_set_activated("switch1_3", false)
  sol.map.switch_set_activated("switch1_4", false)
end

function event_enemy_dead(enemy_name)

  if enemy_name:find("enemy_group2") 
      and sol.map.enemy_is_group_dead("enemy_group2")
      and not sol.map.get_game():get_boolean(221) then

<<<<<<< HEAD
    sol.map.camera_move(328, 320, 250, function()
      sol.map.pickable_item_create("small_key", 1, 221, 328, 325, 1)
      sol.audio.play_sound("secret")
=======
    sol.map.camera_move(232, 728, 250, function()
      sol.map.pickable_item_create("small_key", 1, 221, 232, 733, 1)
      sol.main.play_sound("secret")
>>>>>>> 9a26f0c8
    end)
  end
end

function explode_block1() 

  sol.map.explosion_create(536, 256, 1)
  sol.audio.play_sound("explosion")
  sol.audio.play_sound("secret")
  sol.map.block_set_enabled("block1_1",false)
end

function explode_block2() 

  sol.map.explosion_create(552, 256, 1)
  sol.audio.play_sound("explosion")
  sol.audio.play_sound("secret")
  sol.map.block_set_enabled("block2_1",false)
end

function event_update()

  if not sol.map.get_game():get_boolean(205)
      and are_group1_torches_on() then
    sol.map.get_game():set_boolean(205, true)
    lock_torches_group1()
    sol.map.camera_move(536, 256, 250, explode_block1)
  end

  if not sol.map.get_game():get_boolean(206)
      and are_group2_torches_on() then
    sol.map.get_game():set_boolean(206, true)
    lock_torches_group2()
    sol.map.camera_move(552, 256, 250, explode_block2)
  end
end
<|MERGE_RESOLUTION|>--- conflicted
+++ resolved
@@ -109,15 +109,9 @@
       and sol.map.enemy_is_group_dead("enemy_group2")
       and not sol.map.get_game():get_boolean(221) then
 
-<<<<<<< HEAD
-    sol.map.camera_move(328, 320, 250, function()
-      sol.map.pickable_item_create("small_key", 1, 221, 328, 325, 1)
-      sol.audio.play_sound("secret")
-=======
     sol.map.camera_move(232, 728, 250, function()
       sol.map.pickable_item_create("small_key", 1, 221, 232, 733, 1)
-      sol.main.play_sound("secret")
->>>>>>> 9a26f0c8
+      sol.audio.play_sound("secret")
     end)
   end
 end
