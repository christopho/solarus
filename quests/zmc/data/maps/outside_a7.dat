properties{
  x = 0,
  y = 0,
  width = 2048,
  height = 2048,
  world = "outside",
  tileset = "light_world",
  music = "same",
}

tile{
  layer = 0,
  x = 1752,
  y = 88,
  width = 192,
  height = 16,
  pattern = 505,
}

tile{
  layer = 0,
  x = 96,
  y = 40,
  width = 48,
  height = 16,
  pattern = 505,
}

tile{
  layer = 0,
  x = 144,
  y = 32,
  width = 8,
  height = 16,
  pattern = 504,
}

tile{
  layer = 0,
  x = 104,
  y = 56,
  width = 32,
  height = 8,
  pattern = 523,
}

tile{
  layer = 0,
  x = 72,
  y = 88,
  width = 48,
  height = 16,
  pattern = 505,
}

tile{
  layer = 0,
  x = 120,
  y = 80,
  width = 8,
  height = 16,
  pattern = 504,
}

tile{
  layer = 0,
  x = 48,
  y = 136,
  width = 48,
  height = 16,
  pattern = 505,
}

tile{
  layer = 0,
  x = 96,
  y = 128,
  width = 8,
  height = 16,
  pattern = 504,
}

tile{
  layer = 0,
  x = 288,
  y = 40,
  width = 96,
  height = 16,
  pattern = 505,
}

tile{
  layer = 0,
  x = 280,
  y = 32,
  width = 8,
  height = 16,
  pattern = 503,
}

tile{
  layer = 0,
  x = 336,
  y = 136,
  width = 48,
  height = 16,
  pattern = 505,
}

tile{
  layer = 0,
  x = 328,
  y = 128,
  width = 8,
  height = 16,
  pattern = 503,
}

tile{
  layer = 0,
  x = 576,
  y = 136,
  width = 48,
  height = 16,
  pattern = 505,
}

tile{
  layer = 0,
  x = 288,
  y = 0,
  width = 48,
  height = 40,
  pattern = 502,
}

tile{
  layer = 0,
  x = 96,
  y = 0,
  width = 48,
  height = 40,
  pattern = 502,
}

tile{
  layer = 0,
  x = 72,
  y = 48,
  width = 48,
  height = 40,
  pattern = 502,
}

tile{
  layer = 0,
  x = 48,
  y = 96,
  width = 48,
  height = 40,
  pattern = 502,
}

tile{
  layer = 0,
  x = 360,
  y = 80,
  width = 48,
  height = 16,
  pattern = 505,
}

tile{
  layer = 0,
  x = 360,
  y = 40,
  width = 48,
  height = 40,
  pattern = 502,
}

tile{
  layer = 0,
  x = 336,
  y = 96,
  width = 48,
  height = 40,
  pattern = 502,
}

tile{
  layer = 0,
  x = 360,
  y = 144,
  width = 48,
  height = 40,
  pattern = 502,
}

tile{
  layer = 0,
  x = 0,
  y = 184,
  width = 384,
  height = 40,
  pattern = 502,
}

tile{
  layer = 0,
  x = 24,
  y = 184,
  width = 48,
  height = 16,
  pattern = 505,
}

tile{
  layer = 0,
  x = 24,
  y = 144,
  width = 48,
  height = 40,
  pattern = 502,
}

tile{
  layer = 0,
  x = 480,
  y = 136,
  width = 96,
  height = 16,
  pattern = 505,
}

tile{
  layer = 0,
  x = 536,
  y = 152,
  width = 32,
  height = 8,
  pattern = 523,
}

tile{
  layer = 0,
  x = 672,
  y = 232,
  width = 288,
  height = 16,
  pattern = 505,
}

tile{
  layer = 0,
  x = 960,
  y = 224,
  width = 8,
  height = 16,
  pattern = 504,
}

tile{
  layer = 0,
  x = 936,
  y = 184,
  width = 48,
  height = 16,
  pattern = 505,
}

tile{
  layer = 0,
  x = 936,
  y = 88,
  width = 48,
  height = 16,
  pattern = 505,
}

tile{
  layer = 0,
  x = 728,
  y = 248,
  width = 32,
  height = 8,
  pattern = 523,
}

tile{
  layer = 0,
  x = 776,
  y = 248,
  width = 32,
  height = 8,
  pattern = 523,
}

tile{
  layer = 0,
  x = 824,
  y = 248,
  width = 32,
  height = 8,
  pattern = 523,
}

tile{
  layer = 0,
  x = 872,
  y = 248,
  width = 32,
  height = 8,
  pattern = 523,
}

tile{
  layer = 0,
  x = 920,
  y = 248,
  width = 32,
  height = 8,
  pattern = 523,
}

tile{
  layer = 0,
  x = 944,
  y = 256,
  width = 16,
  height = 16,
  pattern = 43,
}

tile{
  layer = 0,
  x = 968,
  y = 288,
  width = 16,
  height = 16,
  pattern = 43,
}

tile{
  layer = 0,
  x = 984,
  y = 88,
  width = 528,
  height = 16,
  pattern = 505,
}

tile{
  layer = 0,
  x = 1488,
  y = 136,
  width = 48,
  height = 16,
  pattern = 505,
}

tile{
  layer = 0,
  x = 1480,
  y = 128,
  width = 8,
  height = 16,
  pattern = 503,
}

tile{
  layer = 0,
  x = 1512,
  y = 184,
  width = 144,
  height = 16,
  pattern = 505,
}

tile{
  layer = 0,
  x = 696,
  y = 184,
  width = 8,
  height = 16,
  pattern = 503,
}

tile{
  layer = 0,
  x = 1520,
  y = 200,
  width = 32,
  height = 8,
  pattern = 523,
}

tile{
  layer = 0,
  x = 1568,
  y = 200,
  width = 32,
  height = 8,
  pattern = 523,
}

tile{
  layer = 0,
  x = 984,
  y = 176,
  width = 8,
  height = 16,
  pattern = 504,
}

tile{
  layer = 0,
  x = 992,
  y = 104,
  width = 32,
  height = 8,
  pattern = 523,
}

tile{
  layer = 0,
  x = 1040,
  y = 104,
  width = 32,
  height = 8,
  pattern = 523,
}

tile{
  layer = 0,
  x = 1088,
  y = 104,
  width = 32,
  height = 8,
  pattern = 523,
}

tile{
  layer = 0,
  x = 1136,
  y = 104,
  width = 32,
  height = 8,
  pattern = 523,
}

tile{
  layer = 0,
  x = 1184,
  y = 104,
  width = 32,
  height = 8,
  pattern = 523,
}

tile{
  layer = 0,
  x = 1232,
  y = 104,
  width = 32,
  height = 8,
  pattern = 523,
}

tile{
  layer = 0,
  x = 1280,
  y = 104,
  width = 32,
  height = 8,
  pattern = 523,
}

tile{
  layer = 0,
  x = 1328,
  y = 104,
  width = 32,
  height = 8,
  pattern = 523,
}

tile{
  layer = 0,
  x = 1376,
  y = 104,
  width = 32,
  height = 8,
  pattern = 523,
}

tile{
  layer = 0,
  x = 1424,
  y = 104,
  width = 32,
  height = 8,
  pattern = 523,
}

tile{
  layer = 0,
  x = 1752,
  y = 184,
  width = 48,
  height = 16,
  pattern = 505,
}

tile{
  layer = 0,
  x = 1800,
  y = 176,
  width = 8,
  height = 16,
  pattern = 504,
}

tile{
  layer = 0,
  x = 1992,
  y = 184,
  width = 48,
  height = 16,
  pattern = 505,
}

tile{
  layer = 0,
  x = 1984,
  y = 176,
  width = 8,
  height = 16,
  pattern = 503,
}

tile{
  layer = 0,
  x = 1920,
  y = 144,
  width = 8,
  height = 8,
  pattern = 688,
}

tile{
  layer = 0,
  x = 1944,
  y = 144,
  width = 32,
  height = 8,
  pattern = 689,
}

tile{
  layer = 0,
  x = 1928,
  y = 144,
  width = 16,
  height = 8,
  pattern = 689,
}

tile{
  layer = 0,
  x = 1976,
  y = 152,
  width = 8,
  height = 8,
  pattern = 690,
}

tile{
  layer = 0,
  x = 1920,
  y = 152,
  width = 8,
  height = 16,
  pattern = 692,
}

tile{
  layer = 0,
  x = 1976,
  y = 152,
  width = 8,
  height = 16,
  pattern = 691,
}

tile{
  layer = 0,
  x = 1928,
  y = 152,
  width = 48,
  height = 16,
  pattern = 696,
}

tile{
  layer = 0,
  x = 1920,
  y = 168,
  width = 8,
  height = 8,
  pattern = 693,
}

tile{
  layer = 0,
  x = 1928,
  y = 168,
  width = 48,
  height = 8,
  pattern = 694,
}

tile{
  layer = 0,
  x = 1976,
  y = 168,
  width = 8,
  height = 8,
  pattern = 695,
}

tile{
  layer = 0,
  x = 1920,
  y = 176,
  width = 8,
  height = 16,
  pattern = 697,
}

tile{
  layer = 0,
  x = 1928,
  y = 176,
  width = 16,
  height = 16,
  pattern = 698,
}

tile{
  layer = 0,
  x = 1944,
  y = 176,
  width = 16,
  height = 16,
  pattern = 699,
}

tile{
  layer = 0,
  x = 1976,
  y = 176,
  width = 8,
  height = 16,
  pattern = 700,
}

tile{
  layer = 0,
  x = 1960,
  y = 176,
  width = 16,
  height = 16,
  pattern = 698,
}

tile{
  layer = 0,
  x = 1824,
  y = 128,
  width = 8,
  height = 16,
  pattern = 504,
}

tile{
  layer = 0,
  x = 1776,
  y = 136,
  width = 48,
  height = 16,
  pattern = 505,
}

tile{
  layer = 0,
  x = 1816,
  y = 128,
  width = 8,
  height = 16,
  pattern = 503,
}

tile{
  layer = 0,
  x = 1920,
  y = 128,
  width = 8,
  height = 16,
  pattern = 504,
}

tile{
  layer = 0,
  x = 1872,
  y = 136,
  width = 48,
  height = 16,
  pattern = 505,
}

tile{
  layer = 0,
  x = 1864,
  y = 128,
  width = 8,
  height = 16,
  pattern = 503,
}

tile{
  layer = 0,
  x = 1880,
  y = 152,
  width = 32,
  height = 8,
  pattern = 523,
}

tile{
  layer = 0,
  x = 1840,
  y = 80,
  width = 16,
  height = 24,
  pattern = 1028,
}

tile{
  layer = 0,
  x = 1824,
  y = 88,
  width = 16,
  height = 16,
  pattern = 1026,
}

tile{
  layer = 0,
  x = 1856,
  y = 88,
  width = 16,
  height = 16,
  pattern = 1027,
}

tile{
  layer = 0,
  x = 1976,
  y = 144,
  width = 8,
  height = 8,
  pattern = 690,
}

tile{
  layer = 0,
  x = 1944,
  y = 88,
  width = 96,
  height = 16,
  pattern = 505,
}

tile{
  layer = 0,
  x = 1952,
  y = 104,
  width = 32,
  height = 8,
  pattern = 523,
}

tile{
  layer = 0,
  x = 1824,
  y = 152,
  width = 16,
  height = 16,
  pattern = 825,
}

tile{
  layer = 0,
  x = 1840,
  y = 168,
  width = 16,
  height = 16,
  pattern = 825,
}

tile{
  layer = 0,
  x = 1856,
  y = 152,
  width = 16,
  height = 16,
  pattern = 825,
}

tile{
  layer = 0,
  x = 1856,
  y = 216,
  width = 32,
  height = 32,
  pattern = 526,
}

tile{
  layer = 0,
  x = 1816,
  y = 208,
  width = 16,
  height = 16,
  pattern = 37,
}

tile{
  layer = 0,
  x = 1912,
  y = 208,
  width = 16,
  height = 8,
  pattern = 36,
}

tile{
  layer = 0,
  x = 1384,
  y = 176,
  width = 16,
  height = 16,
  pattern = 761,
}

tile{
  layer = 0,
  x = 1304,
  y = 176,
  width = 16,
  height = 16,
  pattern = 762,
}

tile{
  layer = 0,
  x = 1320,
  y = 184,
  width = 64,
  height = 8,
  pattern = 764,
}

tile{
  layer = 0,
  x = 1304,
  y = 144,
  width = 8,
  height = 32,
  pattern = 765,
}

tile{
  layer = 0,
  x = 1312,
  y = 136,
  width = 16,
  height = 8,
  pattern = 763,
}

tile{
  layer = 0,
  x = 1304,
  y = 136,
  width = 16,
  height = 16,
  pattern = 759,
}

tile{
  layer = 0,
  x = 1328,
  y = 136,
  width = 16,
  height = 8,
  pattern = 763,
}

tile{
  layer = 0,
  x = 1344,
  y = 136,
  width = 16,
  height = 16,
  pattern = 760,
}

tile{
  layer = 0,
  x = 1360,
  y = 136,
  width = 16,
  height = 16,
  pattern = 759,
}

tile{
  layer = 0,
  x = 1352,
  y = 144,
  width = 16,
  height = 8,
  pattern = 763,
}

tile{
  layer = 0,
  x = 1368,
  y = 112,
  width = 8,
  height = 32,
  pattern = 765,
}

tile{
  layer = 0,
  x = 1392,
  y = 176,
  width = 80,
  height = 8,
  pattern = 764,
}

tile{
  layer = 0,
  x = 1368,
  y = 112,
  width = 16,
  height = 16,
  pattern = 759,
}

tile{
  layer = 0,
  x = 1384,
  y = 112,
  width = 64,
  height = 8,
  pattern = 763,
}

tile{
  layer = 0,
  x = 1448,
  y = 112,
  width = 16,
  height = 16,
  pattern = 760,
}

tile{
  layer = 0,
  x = 1456,
  y = 152,
  width = 16,
  height = 16,
  pattern = 760,
}

tile{
  layer = 0,
  x = 1456,
  y = 128,
  width = 8,
  height = 32,
  pattern = 766,
}

tile{
  layer = 0,
  x = 1464,
  y = 160,
  width = 48,
  height = 8,
  pattern = 763,
}

tile{
  layer = 0,
  x = 1464,
  y = 176,
  width = 48,
  height = 8,
  pattern = 764,
}

tile{
  layer = 0,
  x = 1504,
  y = 168,
  width = 8,
  height = 8,
  pattern = 9,
}

tile{
  layer = 0,
  x = 1312,
  y = 168,
  width = 192,
  height = 8,
  pattern = 9,
}

tile{
  layer = 0,
  x = 1320,
  y = 176,
  width = 64,
  height = 8,
  pattern = 9,
}

tile{
  layer = 0,
  x = 1384,
  y = 120,
  width = 64,
  height = 48,
  pattern = 9,
}

tile{
  layer = 0,
  x = 1448,
  y = 128,
  width = 8,
  height = 40,
  pattern = 9,
}

tile{
  layer = 0,
  x = 1376,
  y = 128,
  width = 8,
  height = 40,
  pattern = 9,
}

tile{
  layer = 0,
  x = 1312,
  y = 152,
  width = 64,
  height = 16,
  pattern = 9,
}

tile{
  layer = 0,
  x = 1320,
  y = 144,
  width = 24,
  height = 8,
  pattern = 9,
}

tile{
  layer = 0,
  x = 1424,
  y = 136,
  width = 16,
  height = 16,
  pattern = 14,
}

tile{
  layer = 0,
  x = 1344,
  y = 160,
  width = 16,
  height = 16,
  pattern = 14,
}

tile{
  layer = 0,
  x = 1384,
  y = 152,
  width = 16,
  height = 16,
  pattern = 14,
}

tile{
  layer = 0,
  x = 1360,
  y = 200,
  width = 8,
  height = 16,
  pattern = 711,
}

tile{
  layer = 0,
  x = 1336,
  y = 200,
  width = 8,
  height = 16,
  pattern = 709,
}

tile{
  layer = 0,
  x = 1344,
  y = 200,
  width = 16,
  height = 16,
  pattern = 710,
}

tile{
  layer = 0,
  x = 1256,
  y = 144,
  width = 32,
  height = 32,
  pattern = 630,
}

tile{
  layer = 0,
  x = 1168,
  y = 216,
  width = 8,
  height = 8,
  pattern = 688,
}

tile{
  layer = 0,
  x = 1168,
  y = 224,
  width = 8,
  height = 16,
  pattern = 692,
}

tile{
  layer = 0,
  x = 1176,
  y = 224,
  width = 48,
  height = 16,
  pattern = 696,
}

tile{
  layer = 0,
  x = 1176,
  y = 216,
  width = 48,
  height = 8,
  pattern = 689,
}

tile{
  layer = 0,
  x = 1224,
  y = 216,
  width = 8,
  height = 8,
  pattern = 690,
}

tile{
  layer = 0,
  x = 1224,
  y = 224,
  width = 8,
  height = 16,
  pattern = 691,
}

tile{
  layer = 0,
  x = 1168,
  y = 240,
  width = 8,
  height = 8,
  pattern = 693,
}

tile{
  layer = 0,
  x = 1176,
  y = 240,
  width = 48,
  height = 8,
  pattern = 694,
}

tile{
  layer = 0,
  x = 1224,
  y = 240,
  width = 8,
  height = 8,
  pattern = 695,
}

tile{
  layer = 0,
  x = 1224,
  y = 248,
  width = 8,
  height = 16,
  pattern = 700,
}

tile{
  layer = 0,
  x = 1192,
  y = 248,
  width = 16,
  height = 16,
  pattern = 699,
}

tile{
  layer = 0,
  x = 1168,
  y = 248,
  width = 8,
  height = 16,
  pattern = 697,
}

tile{
  layer = 0,
  x = 1176,
  y = 248,
  width = 16,
  height = 16,
  pattern = 698,
}

tile{
  layer = 0,
  x = 1208,
  y = 248,
  width = 16,
  height = 16,
  pattern = 698,
}

tile{
  layer = 0,
  x = 1008,
  y = 192,
  width = 32,
  height = 24,
  pattern = 708,
}

tile{
  layer = 0,
  x = 1168,
  y = 128,
  width = 8,
  height = 8,
  pattern = 688,
}

tile{
  layer = 0,
  x = 1168,
  y = 136,
  width = 8,
  height = 16,
  pattern = 692,
}

tile{
  layer = 0,
  x = 1176,
  y = 136,
  width = 48,
  height = 16,
  pattern = 696,
}

tile{
  layer = 0,
  x = 1176,
  y = 128,
  width = 48,
  height = 8,
  pattern = 689,
}

tile{
  layer = 0,
  x = 1224,
  y = 128,
  width = 8,
  height = 8,
  pattern = 690,
}

tile{
  layer = 0,
  x = 1224,
  y = 136,
  width = 8,
  height = 16,
  pattern = 691,
}

tile{
  layer = 0,
  x = 1168,
  y = 152,
  width = 8,
  height = 8,
  pattern = 693,
}

tile{
  layer = 0,
  x = 1176,
  y = 152,
  width = 48,
  height = 8,
  pattern = 694,
}

tile{
  layer = 0,
  x = 1224,
  y = 152,
  width = 8,
  height = 8,
  pattern = 695,
}

tile{
  layer = 0,
  x = 1224,
  y = 160,
  width = 8,
  height = 16,
  pattern = 700,
}

tile{
  layer = 0,
  x = 1192,
  y = 160,
  width = 16,
  height = 16,
  pattern = 699,
}

tile{
  layer = 0,
  x = 1168,
  y = 160,
  width = 8,
  height = 16,
  pattern = 697,
}

tile{
  layer = 0,
  x = 1176,
  y = 160,
  width = 16,
  height = 16,
  pattern = 698,
}

tile{
  layer = 0,
  x = 1208,
  y = 160,
  width = 16,
  height = 16,
  pattern = 698,
}

tile{
  layer = 0,
  x = 1000,
  y = 152,
  width = 8,
  height = 24,
  pattern = 660,
}

tile{
  layer = 0,
  x = 1008,
  y = 160,
  width = 24,
  height = 16,
  pattern = 662,
}

tile{
  layer = 0,
  x = 1032,
  y = 160,
  width = 16,
  height = 16,
  pattern = 664,
}

tile{
  layer = 0,
  x = 1048,
  y = 160,
  width = 8,
  height = 16,
  pattern = 907,
}

tile{
  layer = 0,
  x = 1056,
  y = 160,
  width = 16,
  height = 16,
  pattern = 905,
}

tile{
  layer = 0,
  x = 1072,
  y = 160,
  width = 8,
  height = 16,
  pattern = 908,
}

tile{
  layer = 0,
  x = 1048,
  y = 168,
  width = 32,
  height = 8,
  pattern = 906,
}

tile{
  layer = 0,
  x = 1080,
  y = 160,
  width = 16,
  height = 16,
  pattern = 664,
}

tile{
  layer = 0,
  x = 1096,
  y = 160,
  width = 24,
  height = 16,
  pattern = 662,
}

tile{
  layer = 0,
  x = 1120,
  y = 152,
  width = 8,
  height = 24,
  pattern = 665,
}

tile{
  layer = 0,
  x = 1000,
  y = 152,
  width = 8,
  height = 8,
  pattern = 677,
}

tile{
  layer = 0,
  x = 1120,
  y = 152,
  width = 8,
  height = 8,
  pattern = 674,
}

tile{
  layer = 0,
  x = 1008,
  y = 152,
  width = 112,
  height = 8,
  pattern = 675,
}

tile{
  layer = 0,
  x = 1000,
  y = 128,
  width = 8,
  height = 24,
  pattern = 678,
}

tile{
  layer = 0,
  x = 1000,
  y = 120,
  width = 8,
  height = 8,
  pattern = 670,
}

tile{
  layer = 0,
  x = 1008,
  y = 120,
  width = 112,
  height = 8,
  pattern = 671,
}

tile{
  layer = 0,
  x = 1120,
  y = 120,
  width = 8,
  height = 8,
  pattern = 672,
}

tile{
  layer = 0,
  x = 1120,
  y = 128,
  width = 8,
  height = 24,
  pattern = 673,
}

tile{
  layer = 0,
  x = 1008,
  y = 144,
  width = 112,
  height = 8,
  pattern = 676,
}

tile{
  layer = 0,
  x = 1048,
  y = 144,
  width = 32,
  height = 16,
  pattern = 682,
}

tile{
  layer = 0,
  x = 1008,
  y = 136,
  width = 112,
  height = 8,
  pattern = 671,
}

tile{
  layer = 0,
  x = 1008,
  y = 128,
  width = 112,
  height = 8,
  pattern = 671,
}

tile{
  layer = 0,
  x = 1128,
  y = 152,
  width = 16,
  height = 24,
  pattern = 712,
}

tile{
  layer = 0,
  x = 1232,
  y = 240,
  width = 16,
  height = 24,
  pattern = 712,
}

tile{
  layer = 0,
  x = 1416,
  y = 248,
  width = 16,
  height = 16,
  pattern = 43,
}

tile{
  layer = 0,
  x = 1368,
  y = 280,
  width = 16,
  height = 16,
  pattern = 42,
}

tile{
  layer = 0,
  x = 1336,
  y = 240,
  width = 16,
  height = 16,
  pattern = 37,
}

tile{
  layer = 0,
  x = 1432,
  y = 280,
  width = 16,
  height = 16,
  pattern = 43,
}

tile{
  layer = 0,
  x = 1320,
  y = 288,
  width = 16,
  height = 16,
  pattern = 42,
}

tile{
  layer = 0,
  x = 1392,
  y = 208,
  width = 16,
  height = 16,
  pattern = 43,
}

tile{
  layer = 0,
  x = 1056,
  y = 176,
  width = 16,
  height = 112,
  pattern = 722,
}

tile{
  layer = 0,
  x = 1192,
  y = 176,
  width = 16,
  height = 32,
  pattern = 722,
}

tile{
  layer = 0,
  x = 1072,
  y = 192,
  width = 128,
  height = 16,
  pattern = 722,
}

tile{
  layer = 0,
  x = 1192,
  y = 264,
  width = 16,
  height = 16,
  pattern = 722,
}

tile{
  layer = 0,
  x = 1048,
  y = 280,
  width = 160,
  height = 16,
  pattern = 722,
}

tile{
  layer = 0,
  x = 1072,
  y = 208,
  width = 136,
  height = 8,
  pattern = 720,
}

tile{
  layer = 0,
  x = 1208,
  y = 176,
  width = 8,
  height = 40,
  pattern = 720,
}

tile{
  layer = 0,
  x = 1048,
  y = 176,
  width = 8,
  height = 120,
  pattern = 720,
}

tile{
  layer = 0,
  x = 1072,
  y = 176,
  width = 8,
  height = 16,
  pattern = 720,
}

tile{
  layer = 0,
  x = 1080,
  y = 184,
  width = 112,
  height = 8,
  pattern = 720,
}

tile{
  layer = 0,
  x = 1184,
  y = 176,
  width = 8,
  height = 8,
  pattern = 720,
}

tile{
  layer = 0,
  x = 1072,
  y = 216,
  width = 8,
  height = 64,
  pattern = 720,
}

tile{
  layer = 0,
  x = 1080,
  y = 272,
  width = 112,
  height = 8,
  pattern = 720,
}

tile{
  layer = 0,
  x = 1184,
  y = 264,
  width = 8,
  height = 8,
  pattern = 720,
}

tile{
  layer = 0,
  x = 1208,
  y = 264,
  width = 8,
  height = 40,
  pattern = 720,
}

tile{
  layer = 0,
  x = 1048,
  y = 296,
  width = 160,
  height = 8,
  pattern = 720,
}

tile{
  layer = 0,
  x = 1416,
  y = 664,
  width = 48,
  height = 16,
  pattern = 505,
}

tile{
  layer = 0,
  x = 1512,
  y = 568,
  width = 96,
  height = 16,
  pattern = 505,
}

tile{
  layer = 0,
  x = 1656,
  y = 568,
  width = 96,
  height = 16,
  pattern = 505,
}

tile{
  layer = 0,
  x = 1728,
  y = 616,
  width = 96,
  height = 16,
  pattern = 505,
}

tile{
  layer = 0,
  x = 1720,
  y = 608,
  width = 8,
  height = 16,
  pattern = 503,
}

tile{
  layer = 0,
  x = 1440,
  y = 616,
  width = 96,
  height = 16,
  pattern = 505,
}

tile{
  layer = 0,
  x = 1536,
  y = 608,
  width = 8,
  height = 16,
  pattern = 504,
}

tile{
  layer = 0,
  x = 1032,
  y = 664,
  width = 48,
  height = 16,
  pattern = 505,
}

tile{
  layer = 0,
  x = 1128,
  y = 568,
  width = 96,
  height = 16,
  pattern = 505,
}

tile{
  layer = 0,
  x = 1272,
  y = 568,
  width = 96,
  height = 16,
  pattern = 505,
}

tile{
  layer = 0,
  x = 1344,
  y = 616,
  width = 96,
  height = 16,
  pattern = 505,
}

tile{
  layer = 0,
  x = 1264,
  y = 560,
  width = 8,
  height = 16,
  pattern = 503,
}

tile{
  layer = 0,
  x = 1336,
  y = 608,
  width = 8,
  height = 16,
  pattern = 503,
}

tile{
  layer = 0,
  x = 1408,
  y = 656,
  width = 8,
  height = 16,
  pattern = 503,
}

tile{
  layer = 0,
  x = 1056,
  y = 616,
  width = 96,
  height = 16,
  pattern = 505,
}

tile{
  layer = 0,
  x = 1152,
  y = 608,
  width = 8,
  height = 16,
  pattern = 504,
}

tile{
  layer = 0,
  x = 1032,
  y = 952,
  width = 48,
  height = 16,
  pattern = 505,
}

tile{
  layer = 0,
  x = 1416,
  y = 952,
  width = 48,
  height = 16,
  pattern = 505,
}

tile{
  layer = 0,
  x = 1128,
  y = 856,
  width = 96,
  height = 16,
  pattern = 505,
}

tile{
  layer = 0,
  x = 1272,
  y = 856,
  width = 96,
  height = 16,
  pattern = 505,
}

tile{
  layer = 0,
  x = 1344,
  y = 904,
  width = 96,
  height = 16,
  pattern = 505,
}

tile{
  layer = 0,
  x = 1264,
  y = 848,
  width = 8,
  height = 16,
  pattern = 503,
}

tile{
  layer = 0,
  x = 1336,
  y = 896,
  width = 8,
  height = 16,
  pattern = 503,
}

tile{
  layer = 0,
  x = 1408,
  y = 944,
  width = 8,
  height = 16,
  pattern = 503,
}

tile{
  layer = 0,
  x = 1056,
  y = 904,
  width = 96,
  height = 16,
  pattern = 505,
}

tile{
  layer = 0,
  x = 1152,
  y = 896,
  width = 8,
  height = 16,
  pattern = 504,
}

tile{
  layer = 0,
  x = 1800,
  y = 952,
  width = 48,
  height = 16,
  pattern = 505,
}

tile{
  layer = 0,
  x = 1512,
  y = 856,
  width = 96,
  height = 16,
  pattern = 505,
}

tile{
  layer = 0,
  x = 1656,
  y = 856,
  width = 96,
  height = 16,
  pattern = 505,
}

tile{
  layer = 0,
  x = 1728,
  y = 904,
  width = 96,
  height = 16,
  pattern = 505,
}

tile{
  layer = 0,
  x = 1648,
  y = 848,
  width = 8,
  height = 16,
  pattern = 503,
}

tile{
  layer = 0,
  x = 1720,
  y = 896,
  width = 8,
  height = 16,
  pattern = 503,
}

tile{
  layer = 0,
  x = 1792,
  y = 944,
  width = 8,
  height = 16,
  pattern = 503,
}

tile{
  layer = 0,
  x = 1440,
  y = 904,
  width = 96,
  height = 16,
  pattern = 505,
}

tile{
  layer = 0,
  x = 1536,
  y = 896,
  width = 8,
  height = 16,
  pattern = 504,
}

tile{
  layer = 0,
  x = 1224,
  y = 560,
  width = 8,
  height = 16,
  pattern = 504,
}

tile{
  layer = 0,
  x = 1224,
  y = 848,
  width = 8,
  height = 16,
  pattern = 504,
}

tile{
  layer = 0,
<<<<<<< HEAD
  x = 1608,
  y = 848,
  width = 8,
  height = 16,
  pattern = 504,
=======
  x = 1936,
  y = 112,
  name = "chest",
  is_big_chest = false,
>>>>>>> d6d0b2cd
}

tile{
  layer = 0,
  x = 1112,
  y = 920,
  width = 32,
  height = 8,
  pattern = 523,
}

tile{
  layer = 0,
  x = 1184,
  y = 872,
  width = 32,
  height = 8,
  pattern = 523,
}

tile{
  layer = 0,
  x = 1280,
  y = 872,
  width = 32,
  height = 8,
  pattern = 523,
}

tile{
  layer = 0,
  x = 1352,
  y = 920,
  width = 32,
  height = 8,
  pattern = 523,
}

tile{
  layer = 0,
  x = 1040,
  y = 968,
  width = 32,
  height = 8,
  pattern = 523,
}

tile{
  layer = 0,
  x = 1040,
  y = 680,
  width = 32,
  height = 8,
  pattern = 523,
}

tile{
  layer = 0,
  x = 1424,
  y = 968,
  width = 32,
  height = 8,
  pattern = 523,
}

tile{
  layer = 0,
  x = 1736,
  y = 920,
  width = 32,
  height = 8,
  pattern = 523,
}

tile{
  layer = 0,
  x = 1808,
  y = 968,
  width = 32,
  height = 8,
  pattern = 523,
}

tile{
  layer = 0,
  x = 1424,
  y = 680,
  width = 32,
  height = 8,
  pattern = 523,
}

tile{
  layer = 0,
  x = 1736,
  y = 632,
  width = 32,
  height = 8,
  pattern = 523,
}

tile{
  layer = 0,
  x = 1464,
  y = 944,
  width = 8,
  height = 16,
  pattern = 504,
}

tile{
  layer = 0,
  x = 1464,
  y = 656,
  width = 8,
  height = 16,
  pattern = 504,
}

tile{
  layer = 0,
  x = 1112,
  y = 632,
  width = 32,
  height = 8,
  pattern = 523,
}

tile{
  layer = 0,
  x = 1496,
  y = 632,
  width = 32,
  height = 8,
  pattern = 523,
}

tile{
  layer = 0,
  x = 1496,
  y = 920,
  width = 32,
  height = 8,
  pattern = 523,
}

tile{
  layer = 0,
  x = 1080,
  y = 944,
  width = 8,
  height = 16,
  pattern = 504,
}

tile{
  layer = 0,
  x = 1080,
  y = 656,
  width = 8,
  height = 16,
  pattern = 504,
}

tile{
  layer = 0,
  x = 1184,
  y = 584,
  width = 32,
  height = 8,
  pattern = 523,
}

tile{
  layer = 0,
  x = 1280,
  y = 584,
  width = 32,
  height = 8,
  pattern = 523,
}

tile{
  layer = 0,
  x = 1352,
  y = 632,
  width = 32,
  height = 8,
  pattern = 523,
}

tile{
  layer = 0,
  x = 1664,
  y = 584,
  width = 32,
  height = 8,
  pattern = 523,
}

tile{
  layer = 0,
  x = 1568,
  y = 584,
  width = 32,
  height = 8,
  pattern = 523,
}

tile{
  layer = 0,
  x = 1568,
  y = 872,
  width = 32,
  height = 8,
  pattern = 523,
}

tile{
  layer = 0,
  x = 1664,
  y = 872,
  width = 32,
  height = 8,
  pattern = 523,
}

tile{
  layer = 0,
  x = 1504,
  y = 176,
  width = 8,
  height = 16,
  pattern = 503,
}

tile{
  layer = 0,
  x = 1608,
  y = 568,
  width = 48,
  height = 16,
  pattern = 505,
}

tile{
  layer = 0,
  x = 1616,
  y = 584,
  width = 32,
  height = 8,
  pattern = 523,
}

tile{
  layer = 0,
  x = 1776,
  y = 712,
  width = 48,
  height = 16,
  pattern = 505,
}

tile{
  layer = 0,
  x = 1768,
  y = 704,
  width = 8,
  height = 16,
  pattern = 503,
}

tile{
  layer = 0,
  x = 1848,
  y = 856,
  width = 240,
  height = 16,
  pattern = 505,
}

tile{
  layer = 0,
  x = 1856,
  y = 872,
  width = 32,
  height = 8,
  pattern = 523,
}

tile{
  layer = 0,
  x = 1904,
  y = 872,
  width = 32,
  height = 8,
  pattern = 523,
}

tile{
  layer = 0,
  x = 1952,
  y = 872,
  width = 32,
  height = 8,
  pattern = 523,
}

tile{
  layer = 0,
  x = 2000,
  y = 872,
  width = 32,
  height = 8,
  pattern = 523,
}

tile{
  layer = 0,
  x = 1824,
  y = 904,
  width = 48,
  height = 16,
  pattern = 505,
}

tile{
  layer = 0,
  x = 1872,
  y = 896,
  width = 8,
  height = 16,
  pattern = 504,
}

tile{
  layer = 0,
  x = 2016,
  y = 904,
  width = 48,
  height = 16,
  pattern = 505,
}

tile{
  layer = 0,
  x = 2008,
  y = 896,
  width = 8,
  height = 16,
  pattern = 503,
}

tile{
  layer = 0,
  x = 2024,
  y = 920,
  width = 32,
  height = 8,
  pattern = 523,
}

tile{
  layer = 0,
  x = 2024,
  y = 1000,
  width = 48,
  height = 16,
  pattern = 505,
}

tile{
  layer = 0,
  x = 2016,
  y = 992,
  width = 8,
  height = 16,
  pattern = 503,
}

tile{
  layer = 0,
  x = 1912,
  y = 888,
  width = 64,
  height = 56,
  pattern = 1082,
}

tile{
  layer = 0,
  x = 1920,
  y = 944,
  width = 16,
  height = 32,
  pattern = 1085,
}

tile{
  layer = 0,
  x = 1912,
  y = 952,
  width = 8,
  height = 16,
  pattern = 1089,
}

tile{
  layer = 0,
  x = 1936,
  y = 960,
  width = 16,
  height = 16,
  pattern = 1088,
}

tile{
  layer = 0,
  x = 1928,
  y = 976,
  width = 32,
  height = 8,
  pattern = 1087,
}

tile{
  layer = 0,
  x = 1952,
  y = 944,
  width = 16,
  height = 32,
  pattern = 1086,
}

tile{
  layer = 0,
  x = 1968,
  y = 952,
  width = 8,
  height = 16,
  pattern = 1090,
}

tile{
  layer = 0,
  x = 1936,
  y = 944,
  width = 16,
  height = 16,
  pattern = 915,
}

tile{
  layer = 0,
  x = 1848,
  y = 944,
  width = 8,
  height = 16,
  pattern = 504,
}

tile{
  layer = 0,
  x = 1872,
  y = 928,
  width = 32,
  height = 32,
  pattern = 1040,
}

tile{
  layer = 0,
  x = 1928,
  y = 1016,
  width = 32,
  height = 32,
  pattern = 630,
}

tile{
  layer = 0,
  x = 648,
  y = 1816,
  width = 48,
  height = 16,
  pattern = 505,
}

tile{
  layer = 0,
  x = 1032,
  y = 1816,
  width = 432,
  height = 16,
  pattern = 505,
}

tile{
  layer = 0,
  x = 744,
  y = 1720,
  width = 96,
  height = 16,
  pattern = 505,
}

tile{
  layer = 0,
  x = 888,
  y = 1720,
  width = 96,
  height = 16,
  pattern = 505,
}

tile{
  layer = 0,
  x = 960,
  y = 1768,
  width = 96,
  height = 16,
  pattern = 505,
}

tile{
  layer = 0,
  x = 880,
  y = 1712,
  width = 8,
  height = 16,
  pattern = 503,
}

tile{
  layer = 0,
  x = 952,
  y = 1760,
  width = 8,
  height = 16,
  pattern = 503,
}

tile{
  layer = 0,
  x = 1024,
  y = 1808,
  width = 8,
  height = 16,
  pattern = 503,
}

tile{
  layer = 0,
  x = 672,
  y = 1768,
  width = 96,
  height = 16,
  pattern = 505,
}

tile{
  layer = 0,
  x = 768,
  y = 1760,
  width = 8,
  height = 16,
  pattern = 504,
}

tile{
  layer = 0,
  x = 840,
  y = 1712,
  width = 8,
  height = 16,
  pattern = 504,
}

tile{
  layer = 0,
  x = 728,
  y = 1784,
  width = 32,
  height = 8,
  pattern = 523,
}

tile{
  layer = 0,
  x = 800,
  y = 1736,
  width = 32,
  height = 8,
  pattern = 523,
}

tile{
  layer = 0,
  x = 896,
  y = 1736,
  width = 32,
  height = 8,
  pattern = 523,
}

tile{
  layer = 0,
  x = 968,
  y = 1784,
  width = 32,
  height = 8,
  pattern = 523,
}

tile{
  layer = 0,
  x = 656,
  y = 1832,
  width = 32,
  height = 8,
  pattern = 523,
}

tile{
  layer = 0,
  x = 1040,
  y = 1832,
  width = 32,
  height = 8,
  pattern = 523,
}

tile{
  layer = 0,
  x = 696,
  y = 1808,
  width = 8,
  height = 16,
  pattern = 504,
}

tile{
  layer = 0,
  x = 1416,
  y = 1240,
  width = 48,
  height = 16,
  pattern = 505,
}

tile{
  layer = 0,
  x = 1800,
  y = 1240,
  width = 48,
  height = 16,
  pattern = 505,
}

tile{
  layer = 0,
  x = 1512,
  y = 1144,
  width = 96,
  height = 16,
  pattern = 505,
}

tile{
  layer = 0,
  x = 1656,
  y = 1144,
  width = 96,
  height = 16,
  pattern = 505,
}

tile{
  layer = 0,
  x = 1728,
  y = 1192,
  width = 96,
  height = 16,
  pattern = 505,
}

tile{
  layer = 0,
  x = 1648,
  y = 1136,
  width = 8,
  height = 16,
  pattern = 503,
}

tile{
  layer = 0,
  x = 1720,
  y = 1184,
  width = 8,
  height = 16,
  pattern = 503,
}

tile{
  layer = 0,
  x = 1792,
  y = 1232,
  width = 8,
  height = 16,
  pattern = 503,
}

tile{
  layer = 0,
  x = 1440,
  y = 1192,
  width = 96,
  height = 16,
  pattern = 505,
}

tile{
  layer = 0,
  x = 1536,
  y = 1184,
  width = 8,
  height = 16,
  pattern = 504,
}

tile{
  layer = 0,
  x = 1800,
  y = 1240,
  width = 48,
  height = 16,
  pattern = 505,
}

tile{
  layer = 0,
  x = 1608,
  y = 1136,
  width = 8,
  height = 16,
  pattern = 504,
}

tile{
  layer = 0,
  x = 1496,
  y = 1208,
  width = 32,
  height = 8,
  pattern = 523,
}

tile{
  layer = 0,
  x = 1568,
  y = 1160,
  width = 32,
  height = 8,
  pattern = 523,
}

tile{
  layer = 0,
  x = 1664,
  y = 1160,
  width = 32,
  height = 8,
  pattern = 523,
}

tile{
  layer = 0,
  x = 1736,
  y = 1208,
  width = 32,
  height = 8,
  pattern = 523,
}

tile{
  layer = 0,
  x = 1424,
  y = 1256,
  width = 32,
  height = 8,
  pattern = 523,
}

tile{
  layer = 0,
  x = 1808,
  y = 1256,
  width = 32,
  height = 8,
  pattern = 523,
}

tile{
  layer = 0,
  x = 1848,
  y = 1232,
  width = 8,
  height = 16,
  pattern = 504,
}

tile{
  layer = 0,
  x = 1464,
  y = 1232,
  width = 8,
  height = 16,
  pattern = 504,
}

tile{
  layer = 0,
  x = 1032,
  y = 1240,
  width = 48,
  height = 16,
  pattern = 505,
}

tile{
  layer = 0,
  x = 1128,
  y = 1144,
  width = 96,
  height = 16,
  pattern = 505,
}

tile{
  layer = 0,
  x = 1272,
  y = 1144,
  width = 96,
  height = 16,
  pattern = 505,
}

tile{
  layer = 0,
  x = 1344,
  y = 1192,
  width = 96,
  height = 16,
  pattern = 505,
}

tile{
  layer = 0,
  x = 1264,
  y = 1136,
  width = 8,
  height = 16,
  pattern = 503,
}

tile{
  layer = 0,
  x = 1336,
  y = 1184,
  width = 8,
  height = 16,
  pattern = 503,
}

tile{
  layer = 0,
  x = 1408,
  y = 1232,
  width = 8,
  height = 16,
  pattern = 503,
}

tile{
  layer = 0,
  x = 1056,
  y = 1192,
  width = 96,
  height = 16,
  pattern = 505,
}

tile{
  layer = 0,
  x = 1152,
  y = 1184,
  width = 8,
  height = 16,
  pattern = 504,
}

tile{
  layer = 0,
  x = 1224,
  y = 1136,
  width = 8,
  height = 16,
  pattern = 504,
}

tile{
  layer = 0,
  x = 1112,
  y = 1208,
  width = 32,
  height = 8,
  pattern = 523,
}

tile{
  layer = 0,
  x = 1184,
  y = 1160,
  width = 32,
  height = 8,
  pattern = 523,
}

tile{
  layer = 0,
  x = 1280,
  y = 1160,
  width = 32,
  height = 8,
  pattern = 523,
}

tile{
  layer = 0,
  x = 1352,
  y = 1208,
  width = 32,
  height = 8,
  pattern = 523,
}

tile{
  layer = 0,
  x = 1040,
  y = 1256,
  width = 32,
  height = 8,
  pattern = 523,
}

tile{
  layer = 0,
  x = 1464,
  y = 1232,
  width = 8,
  height = 16,
  pattern = 504,
}

tile{
  layer = 0,
  x = 1080,
  y = 1232,
  width = 8,
  height = 16,
  pattern = 504,
}

tile{
  layer = 0,
  x = 648,
  y = 1240,
  width = 48,
  height = 16,
  pattern = 505,
}

tile{
  layer = 0,
  x = 744,
  y = 1144,
  width = 96,
  height = 16,
  pattern = 505,
}

tile{
  layer = 0,
  x = 888,
  y = 1144,
  width = 96,
  height = 16,
  pattern = 505,
}

tile{
  layer = 0,
  x = 960,
  y = 1192,
  width = 96,
  height = 16,
  pattern = 505,
}

tile{
  layer = 0,
  x = 880,
  y = 1136,
  width = 8,
  height = 16,
  pattern = 503,
}

tile{
  layer = 0,
  x = 952,
  y = 1184,
  width = 8,
  height = 16,
  pattern = 503,
}

tile{
  layer = 0,
  x = 1024,
  y = 1232,
  width = 8,
  height = 16,
  pattern = 503,
}

tile{
  layer = 0,
  x = 672,
  y = 1192,
  width = 96,
  height = 16,
  pattern = 505,
}

tile{
  layer = 0,
  x = 768,
  y = 1184,
  width = 8,
  height = 16,
  pattern = 504,
}

tile{
  layer = 0,
  x = 840,
  y = 1136,
  width = 8,
  height = 16,
  pattern = 504,
}

tile{
  layer = 0,
  x = 728,
  y = 1208,
  width = 32,
  height = 8,
  pattern = 523,
}

tile{
  layer = 0,
  x = 800,
  y = 1160,
  width = 32,
  height = 8,
  pattern = 523,
}

tile{
  layer = 0,
  x = 896,
  y = 1160,
  width = 32,
  height = 8,
  pattern = 523,
}

tile{
  layer = 0,
  x = 968,
  y = 1208,
  width = 32,
  height = 8,
  pattern = 523,
}

tile{
  layer = 0,
  x = 656,
  y = 1256,
  width = 32,
  height = 8,
  pattern = 523,
}

tile{
  layer = 0,
  x = 1080,
  y = 1232,
  width = 8,
  height = 16,
  pattern = 504,
}

tile{
  layer = 0,
  x = 696,
  y = 1232,
  width = 8,
  height = 16,
  pattern = 504,
}

tile{
  layer = 0,
  x = 648,
  y = 952,
  width = 48,
  height = 16,
  pattern = 505,
}

tile{
  layer = 0,
  x = 744,
  y = 856,
  width = 96,
  height = 16,
  pattern = 505,
}

tile{
  layer = 0,
  x = 888,
  y = 856,
  width = 96,
  height = 16,
  pattern = 505,
}

tile{
  layer = 0,
  x = 960,
  y = 904,
  width = 96,
  height = 16,
  pattern = 505,
}

tile{
  layer = 0,
  x = 880,
  y = 848,
  width = 8,
  height = 16,
  pattern = 503,
}

tile{
  layer = 0,
  x = 952,
  y = 896,
  width = 8,
  height = 16,
  pattern = 503,
}

tile{
  layer = 0,
  x = 1024,
  y = 944,
  width = 8,
  height = 16,
  pattern = 503,
}

tile{
  layer = 0,
  x = 672,
  y = 904,
  width = 96,
  height = 16,
  pattern = 505,
}

tile{
  layer = 0,
  x = 768,
  y = 896,
  width = 8,
  height = 16,
  pattern = 504,
}

tile{
  layer = 0,
  x = 840,
  y = 848,
  width = 8,
  height = 16,
  pattern = 504,
}

tile{
  layer = 0,
  x = 728,
  y = 920,
  width = 32,
  height = 8,
  pattern = 523,
}

tile{
  layer = 0,
  x = 800,
  y = 872,
  width = 32,
  height = 8,
  pattern = 523,
}

tile{
  layer = 0,
  x = 896,
  y = 872,
  width = 32,
  height = 8,
  pattern = 523,
}

tile{
  layer = 0,
  x = 968,
  y = 920,
  width = 32,
  height = 8,
  pattern = 523,
}

tile{
  layer = 0,
  x = 656,
  y = 968,
  width = 32,
  height = 8,
  pattern = 523,
}

tile{
  layer = 0,
  x = 1080,
  y = 944,
  width = 8,
  height = 16,
  pattern = 504,
}

tile{
  layer = 0,
  x = 696,
  y = 944,
  width = 8,
  height = 16,
  pattern = 504,
}

tile{
  layer = 0,
  x = 648,
  y = 664,
  width = 48,
  height = 16,
  pattern = 505,
}

tile{
  layer = 0,
  x = 744,
  y = 568,
  width = 96,
  height = 16,
  pattern = 505,
}

tile{
  layer = 0,
  x = 888,
  y = 568,
  width = 96,
  height = 16,
  pattern = 505,
}

tile{
  layer = 0,
  x = 960,
  y = 616,
  width = 96,
  height = 16,
  pattern = 505,
}

tile{
  layer = 0,
  x = 880,
  y = 560,
  width = 8,
  height = 16,
  pattern = 503,
}

tile{
  layer = 0,
  x = 952,
  y = 608,
  width = 8,
  height = 16,
  pattern = 503,
}

tile{
  layer = 0,
  x = 1024,
  y = 656,
  width = 8,
  height = 16,
  pattern = 503,
}

tile{
  layer = 0,
  x = 672,
  y = 616,
  width = 96,
  height = 16,
  pattern = 505,
}

tile{
  layer = 0,
  x = 768,
  y = 608,
  width = 8,
  height = 16,
  pattern = 504,
}

tile{
  layer = 0,
  x = 840,
  y = 560,
  width = 8,
  height = 16,
  pattern = 504,
}

tile{
  layer = 0,
  x = 728,
  y = 632,
  width = 32,
  height = 8,
  pattern = 523,
}

tile{
  layer = 0,
  x = 800,
  y = 584,
  width = 32,
  height = 8,
  pattern = 523,
}

tile{
  layer = 0,
  x = 896,
  y = 584,
  width = 32,
  height = 8,
  pattern = 523,
}

tile{
  layer = 0,
  x = 968,
  y = 632,
  width = 32,
  height = 8,
  pattern = 523,
}

tile{
  layer = 0,
  x = 656,
  y = 680,
  width = 32,
  height = 8,
  pattern = 523,
}

tile{
  layer = 0,
  x = 1080,
  y = 656,
  width = 8,
  height = 16,
  pattern = 504,
}

tile{
  layer = 0,
  x = 696,
  y = 656,
  width = 8,
  height = 16,
  pattern = 504,
}

tile{
  layer = 0,
  x = 264,
  y = 664,
  width = 48,
  height = 16,
  pattern = 505,
}

tile{
  layer = 0,
  x = 648,
  y = 664,
  width = 48,
  height = 16,
  pattern = 505,
}

tile{
  layer = 0,
  x = 360,
  y = 568,
  width = 96,
  height = 16,
  pattern = 505,
}

tile{
  layer = 0,
  x = 504,
  y = 568,
  width = 96,
  height = 16,
  pattern = 505,
}

tile{
  layer = 0,
  x = 576,
  y = 616,
  width = 96,
  height = 16,
  pattern = 505,
}

tile{
  layer = 0,
  x = 496,
  y = 560,
  width = 8,
  height = 16,
  pattern = 503,
}

tile{
  layer = 0,
  x = 568,
  y = 608,
  width = 8,
  height = 16,
  pattern = 503,
}

tile{
  layer = 0,
  x = 640,
  y = 656,
  width = 8,
  height = 16,
  pattern = 503,
}

tile{
  layer = 0,
  x = 288,
  y = 616,
  width = 96,
  height = 16,
  pattern = 505,
}

tile{
  layer = 0,
  x = 384,
  y = 608,
  width = 8,
  height = 16,
  pattern = 504,
}

tile{
  layer = 0,
  x = 456,
  y = 560,
  width = 8,
  height = 16,
  pattern = 504,
}

tile{
  layer = 0,
  x = 344,
  y = 632,
  width = 32,
  height = 8,
  pattern = 523,
}

tile{
  layer = 0,
  x = 416,
  y = 584,
  width = 32,
  height = 8,
  pattern = 523,
}

tile{
  layer = 0,
  x = 512,
  y = 584,
  width = 32,
  height = 8,
  pattern = 523,
}

tile{
  layer = 0,
  x = 584,
  y = 632,
  width = 32,
  height = 8,
  pattern = 523,
}

tile{
  layer = 0,
  x = 272,
  y = 680,
  width = 32,
  height = 8,
  pattern = 523,
}

tile{
  layer = 0,
  x = 656,
  y = 680,
  width = 32,
  height = 8,
  pattern = 523,
}

tile{
  layer = 0,
  x = 696,
  y = 656,
  width = 8,
  height = 16,
  pattern = 504,
}

tile{
  layer = 0,
  x = 312,
  y = 656,
  width = 8,
  height = 16,
  pattern = 504,
}

tile{
  layer = 0,
  x = 264,
  y = 952,
  width = 48,
  height = 16,
  pattern = 505,
}

tile{
  layer = 0,
  x = 360,
  y = 856,
  width = 96,
  height = 16,
  pattern = 505,
}

tile{
  layer = 0,
  x = 504,
  y = 856,
  width = 96,
  height = 16,
  pattern = 505,
}

tile{
  layer = 0,
  x = 576,
  y = 904,
  width = 96,
  height = 16,
  pattern = 505,
}

tile{
  layer = 0,
  x = 496,
  y = 848,
  width = 8,
  height = 16,
  pattern = 503,
}

tile{
  layer = 0,
  x = 568,
  y = 896,
  width = 8,
  height = 16,
  pattern = 503,
}

tile{
  layer = 0,
  x = 640,
  y = 944,
  width = 8,
  height = 16,
  pattern = 503,
}

tile{
  layer = 0,
  x = 288,
  y = 904,
  width = 96,
  height = 16,
  pattern = 505,
}

tile{
  layer = 0,
  x = 384,
  y = 896,
  width = 8,
  height = 16,
  pattern = 504,
}

tile{
  layer = 0,
  x = 456,
  y = 848,
  width = 8,
  height = 16,
  pattern = 504,
}

tile{
  layer = 0,
  x = 344,
  y = 920,
  width = 32,
  height = 8,
  pattern = 523,
}

tile{
  layer = 0,
  x = 416,
  y = 872,
  width = 32,
  height = 8,
  pattern = 523,
}

tile{
  layer = 0,
  x = 512,
  y = 872,
  width = 32,
  height = 8,
  pattern = 523,
}

tile{
  layer = 0,
  x = 584,
  y = 920,
  width = 32,
  height = 8,
  pattern = 523,
}

tile{
  layer = 0,
  x = 272,
  y = 968,
  width = 32,
  height = 8,
  pattern = 523,
}

tile{
  layer = 0,
  x = 696,
  y = 944,
  width = 8,
  height = 16,
  pattern = 504,
}

tile{
  layer = 0,
  x = 312,
  y = 944,
  width = 8,
  height = 16,
  pattern = 504,
}

tile{
  layer = 0,
  x = 504,
  y = 1144,
  width = 96,
  height = 16,
  pattern = 505,
}

tile{
  layer = 0,
  x = 576,
  y = 1192,
  width = 96,
  height = 16,
  pattern = 505,
}

tile{
  layer = 0,
  x = 496,
  y = 1136,
  width = 8,
  height = 16,
  pattern = 503,
}

tile{
  layer = 0,
  x = 568,
  y = 1184,
  width = 8,
  height = 16,
  pattern = 503,
}

tile{
  layer = 0,
  x = 640,
  y = 1232,
  width = 8,
  height = 16,
  pattern = 503,
}

tile{
  layer = 0,
  x = 512,
  y = 1160,
  width = 32,
  height = 8,
  pattern = 523,
}

tile{
  layer = 0,
  x = 584,
  y = 1208,
  width = 32,
  height = 8,
  pattern = 523,
}

tile{
  layer = 0,
  x = 696,
  y = 1232,
  width = 8,
  height = 16,
  pattern = 504,
}

tile{
  layer = 0,
  x = -24,
  y = 1528,
  width = 672,
  height = 16,
  pattern = 505,
}

tile{
  layer = 0,
  x = 648,
  y = 1528,
  width = 48,
  height = 16,
  pattern = 505,
}

tile{
  layer = 0,
  x = 640,
  y = 1520,
  width = 8,
  height = 16,
  pattern = 503,
}

tile{
  layer = 0,
  x = 224,
  y = 1544,
  width = 32,
  height = 8,
  pattern = 523,
}

tile{
  layer = 0,
  x = 656,
  y = 1544,
  width = 32,
  height = 8,
  pattern = 523,
}

tile{
  layer = 0,
  x = 696,
  y = 1520,
  width = 8,
  height = 16,
  pattern = 504,
}

tile{
  layer = 0,
  x = 1032,
  y = 1528,
  width = 48,
  height = 16,
  pattern = 505,
}

tile{
  layer = 0,
  x = 744,
  y = 1432,
  width = 96,
  height = 16,
  pattern = 505,
}

tile{
  layer = 0,
  x = 888,
  y = 1432,
  width = 96,
  height = 16,
  pattern = 505,
}

tile{
  layer = 0,
  x = 960,
  y = 1480,
  width = 96,
  height = 16,
  pattern = 505,
}

tile{
  layer = 0,
  x = 880,
  y = 1424,
  width = 8,
  height = 16,
  pattern = 503,
}

tile{
  layer = 0,
  x = 952,
  y = 1472,
  width = 8,
  height = 16,
  pattern = 503,
}

tile{
  layer = 0,
  x = 1024,
  y = 1520,
  width = 8,
  height = 16,
  pattern = 503,
}

tile{
  layer = 0,
  x = 672,
  y = 1480,
  width = 96,
  height = 16,
  pattern = 505,
}

tile{
  layer = 0,
  x = 768,
  y = 1472,
  width = 8,
  height = 16,
  pattern = 504,
}

tile{
  layer = 0,
  x = 840,
  y = 1424,
  width = 8,
  height = 16,
  pattern = 504,
}

tile{
  layer = 0,
  x = 728,
  y = 1496,
  width = 32,
  height = 8,
  pattern = 523,
}

tile{
  layer = 0,
  x = 800,
  y = 1448,
  width = 32,
  height = 8,
  pattern = 523,
}

tile{
  layer = 0,
  x = 896,
  y = 1448,
  width = 32,
  height = 8,
  pattern = 523,
}

tile{
  layer = 0,
  x = 968,
  y = 1496,
  width = 32,
  height = 8,
  pattern = 523,
}

tile{
  layer = 0,
  x = 1040,
  y = 1544,
  width = 32,
  height = 8,
  pattern = 523,
}

tile{
  layer = 0,
  x = 1080,
  y = 1520,
  width = 8,
  height = 16,
  pattern = 504,
}

tile{
  layer = 0,
  x = 696,
  y = 1520,
  width = 8,
  height = 16,
  pattern = 504,
}

tile{
  layer = 0,
  x = 1416,
  y = 1528,
  width = 48,
  height = 16,
  pattern = 505,
}

tile{
  layer = 0,
  x = 1128,
  y = 1432,
  width = 96,
  height = 16,
  pattern = 505,
}

tile{
  layer = 0,
  x = 1272,
  y = 1432,
  width = 96,
  height = 16,
  pattern = 505,
}

tile{
  layer = 0,
  x = 1344,
  y = 1480,
  width = 96,
  height = 16,
  pattern = 505,
}

tile{
  layer = 0,
  x = 1264,
  y = 1424,
  width = 8,
  height = 16,
  pattern = 503,
}

tile{
  layer = 0,
  x = 1336,
  y = 1472,
  width = 8,
  height = 16,
  pattern = 503,
}

tile{
  layer = 0,
  x = 1408,
  y = 1520,
  width = 8,
  height = 16,
  pattern = 503,
}

tile{
  layer = 0,
  x = 1056,
  y = 1480,
  width = 96,
  height = 16,
  pattern = 505,
}

tile{
  layer = 0,
  x = 1152,
  y = 1472,
  width = 8,
  height = 16,
  pattern = 504,
}

tile{
  layer = 0,
  x = 1224,
  y = 1424,
  width = 8,
  height = 16,
  pattern = 504,
}

tile{
  layer = 0,
  x = 1112,
  y = 1496,
  width = 32,
  height = 8,
  pattern = 523,
}

tile{
  layer = 0,
  x = 1184,
  y = 1448,
  width = 32,
  height = 8,
  pattern = 523,
}

tile{
  layer = 0,
  x = 1280,
  y = 1448,
  width = 32,
  height = 8,
  pattern = 523,
}

tile{
  layer = 0,
  x = 1352,
  y = 1496,
  width = 32,
  height = 8,
  pattern = 523,
}

tile{
  layer = 0,
  x = 1424,
  y = 1544,
  width = 32,
  height = 8,
  pattern = 523,
}

tile{
  layer = 0,
  x = 1464,
  y = 1520,
  width = 8,
  height = 16,
  pattern = 504,
}

tile{
  layer = 0,
  x = 1080,
  y = 1520,
  width = 8,
  height = 16,
  pattern = 504,
}

tile{
  layer = 0,
  x = 1800,
  y = 1528,
  width = 288,
  height = 16,
  pattern = 505,
}

tile{
  layer = 0,
  x = 1512,
  y = 1432,
  width = 96,
  height = 16,
  pattern = 505,
}

tile{
  layer = 0,
  x = 1656,
  y = 1432,
  width = 96,
  height = 16,
  pattern = 505,
}

tile{
  layer = 0,
  x = 1728,
  y = 1480,
  width = 96,
  height = 16,
  pattern = 505,
}

tile{
  layer = 0,
  x = 1648,
  y = 1424,
  width = 8,
  height = 16,
  pattern = 503,
}

tile{
  layer = 0,
  x = 1720,
  y = 1472,
  width = 8,
  height = 16,
  pattern = 503,
}

tile{
  layer = 0,
  x = 1792,
  y = 1520,
  width = 8,
  height = 16,
  pattern = 503,
}

tile{
  layer = 0,
  x = 1440,
  y = 1480,
  width = 96,
  height = 16,
  pattern = 505,
}

tile{
  layer = 0,
  x = 1536,
  y = 1472,
  width = 8,
  height = 16,
  pattern = 504,
}

tile{
  layer = 0,
  x = 1608,
  y = 1424,
  width = 8,
  height = 16,
  pattern = 504,
}

tile{
  layer = 0,
  x = 1496,
  y = 1496,
  width = 32,
  height = 8,
  pattern = 523,
}

tile{
  layer = 0,
  x = 1568,
  y = 1448,
  width = 32,
  height = 8,
  pattern = 523,
}

tile{
  layer = 0,
  x = 1664,
  y = 1448,
  width = 32,
  height = 8,
  pattern = 523,
}

tile{
  layer = 0,
  x = 1736,
  y = 1496,
  width = 32,
  height = 8,
  pattern = 523,
}

tile{
  layer = 0,
  x = 1808,
  y = 1544,
  width = 32,
  height = 8,
  pattern = 523,
}

tile{
  layer = 0,
  x = 1848,
  y = 1520,
  width = 8,
  height = 16,
  pattern = 504,
}

tile{
  layer = 0,
  x = 1464,
  y = 1520,
  width = 8,
  height = 16,
  pattern = 504,
}

tile{
  layer = 0,
  x = 1512,
  y = 1720,
  width = 96,
  height = 16,
  pattern = 505,
}

tile{
  layer = 0,
  x = 1656,
  y = 1720,
  width = 96,
  height = 16,
  pattern = 505,
}

tile{
  layer = 0,
  x = 1728,
  y = 1768,
  width = 96,
  height = 16,
  pattern = 505,
}

tile{
  layer = 0,
  x = 1648,
  y = 1712,
  width = 8,
  height = 16,
  pattern = 503,
}

tile{
  layer = 0,
  x = 1720,
  y = 1760,
  width = 8,
  height = 16,
  pattern = 503,
}

tile{
  layer = 0,
  x = 1440,
  y = 1768,
  width = 96,
  height = 16,
  pattern = 505,
}

tile{
  layer = 0,
  x = 1536,
  y = 1760,
  width = 8,
  height = 16,
  pattern = 504,
}

tile{
  layer = 0,
  x = 1608,
  y = 1712,
  width = 8,
  height = 16,
  pattern = 504,
}

tile{
  layer = 0,
  x = 1496,
  y = 1784,
  width = 32,
  height = 8,
  pattern = 523,
}

tile{
  layer = 0,
  x = 1568,
  y = 1736,
  width = 32,
  height = 8,
  pattern = 523,
}

tile{
  layer = 0,
  x = 1664,
  y = 1736,
  width = 32,
  height = 8,
  pattern = 523,
}

tile{
  layer = 0,
  x = 1736,
  y = 1784,
  width = 32,
  height = 8,
  pattern = 523,
}

tile{
  layer = 0,
  x = 1424,
  y = 1832,
  width = 32,
  height = 8,
  pattern = 523,
}

tile{
  layer = 0,
  x = 1464,
  y = 1808,
  width = 8,
  height = 16,
  pattern = 504,
}

tile{
  layer = 0,
  x = 1088,
  y = 1832,
  width = 32,
  height = 8,
  pattern = 523,
}

tile{
  layer = 0,
  x = 1136,
  y = 1832,
  width = 32,
  height = 8,
  pattern = 523,
}

tile{
  layer = 0,
  x = 1184,
  y = 1832,
  width = 32,
  height = 8,
  pattern = 523,
}

tile{
  layer = 0,
  x = 1232,
  y = 1832,
  width = 32,
  height = 8,
  pattern = 523,
}

tile{
  layer = 0,
  x = 1280,
  y = 1832,
  width = 32,
  height = 8,
  pattern = 523,
}

tile{
  layer = 0,
  x = 1328,
  y = 1832,
  width = 32,
  height = 8,
  pattern = 523,
}

tile{
  layer = 0,
  x = 1376,
  y = 1832,
  width = 32,
  height = 8,
  pattern = 523,
}

tile{
  layer = 0,
  x = 640,
  y = 1808,
  width = 8,
  height = 16,
  pattern = 503,
}

tile{
  layer = 0,
  x = 624,
  y = 1960,
  width = 48,
  height = 16,
  pattern = 505,
}

tile{
  layer = 0,
  x = 616,
  y = 1952,
  width = 8,
  height = 16,
  pattern = 503,
}

tile{
  layer = 0,
  x = 576,
  y = 1768,
  width = 96,
  height = 16,
  pattern = 505,
}

tile{
  layer = 0,
  x = 584,
  y = 1784,
  width = 32,
  height = 8,
  pattern = 523,
}

tile{
  layer = 0,
  x = 568,
  y = 1760,
  width = 8,
  height = 16,
  pattern = 503,
}

tile{
  layer = 0,
  x = 272,
  y = 1544,
  width = 32,
  height = 8,
  pattern = 523,
}

tile{
  layer = 0,
  x = 176,
  y = 1544,
  width = 32,
  height = 8,
  pattern = 523,
}

tile{
  layer = 0,
  x = 80,
  y = 1544,
  width = 32,
  height = 8,
  pattern = 523,
}

tile{
  layer = 0,
  x = 128,
  y = 1544,
  width = 32,
  height = 8,
  pattern = 523,
}

tile{
  layer = 0,
  x = 32,
  y = 1544,
  width = 32,
  height = 8,
  pattern = 523,
}

tile{
  layer = 0,
  x = -16,
  y = 1544,
  width = 32,
  height = 8,
  pattern = 523,
}

tile{
  layer = 0,
  x = 416,
  y = 1544,
  width = 32,
  height = 8,
  pattern = 523,
}

tile{
  layer = 0,
  x = 464,
  y = 1544,
  width = 32,
  height = 8,
  pattern = 523,
}

tile{
  layer = 0,
  x = 368,
  y = 1544,
  width = 32,
  height = 8,
  pattern = 523,
}

tile{
  layer = 0,
  x = 320,
  y = 1544,
  width = 32,
  height = 8,
  pattern = 523,
}

tile{
  layer = 0,
  x = 560,
  y = 1544,
  width = 32,
  height = 8,
  pattern = 523,
}

tile{
  layer = 0,
  x = 608,
  y = 1544,
  width = 32,
  height = 8,
  pattern = 523,
}

tile{
  layer = 0,
  x = 512,
  y = 1544,
  width = 32,
  height = 8,
  pattern = 523,
}

tile{
  layer = 0,
  x = 552,
  y = 1720,
  width = 48,
  height = 16,
  pattern = 505,
}

tile{
  layer = 0,
  x = 544,
  y = 1712,
  width = 8,
  height = 16,
  pattern = 503,
}

tile{
  layer = 0,
  x = 1776,
  y = 1864,
  width = 48,
  height = 16,
  pattern = 505,
}

tile{
  layer = 0,
  x = 1768,
  y = 1856,
  width = 8,
  height = 16,
  pattern = 503,
}

tile{
  layer = 0,
  x = 1856,
  y = 1544,
  width = 32,
  height = 8,
  pattern = 523,
}

tile{
  layer = 0,
  x = 1904,
  y = 1544,
  width = 32,
  height = 8,
  pattern = 523,
}

tile{
  layer = 0,
  x = 1952,
  y = 1544,
  width = 32,
  height = 8,
  pattern = 523,
}

tile{
  layer = 0,
  x = 2000,
  y = 1544,
  width = 32,
  height = 8,
  pattern = 523,
}

tile{
  layer = 0,
  x = 2048,
  y = 1544,
  width = 32,
  height = 8,
  pattern = 523,
}

tile{
  layer = 0,
  x = 1824,
  y = 1768,
  width = 48,
  height = 16,
  pattern = 505,
}

tile{
  layer = 0,
  x = 1824,
  y = 1672,
  width = 48,
  height = 16,
  pattern = 505,
}

tile{
  layer = 0,
  x = 1872,
  y = 1664,
  width = 8,
  height = 16,
  pattern = 504,
}

tile{
  layer = 0,
  x = 1872,
  y = 1760,
  width = 8,
  height = 16,
  pattern = 504,
}

tile{
  layer = 0,
  x = 2016,
  y = 1576,
  width = 48,
  height = 16,
  pattern = 505,
}

tile{
  layer = 0,
  x = 2008,
  y = 1568,
  width = 8,
  height = 16,
  pattern = 503,
}

tile{
  layer = 0,
  x = 2016,
  y = 1672,
  width = 48,
  height = 16,
  pattern = 505,
}

tile{
  layer = 0,
  x = 2008,
  y = 1664,
  width = 8,
  height = 16,
  pattern = 503,
}

tile{
  layer = 0,
  x = 2016,
  y = 1768,
  width = 48,
  height = 16,
  pattern = 505,
}

tile{
  layer = 0,
  x = 2008,
  y = 1760,
  width = 8,
  height = 16,
  pattern = 503,
}

tile{
  layer = 0,
  x = 2016,
  y = 1192,
  width = 48,
  height = 16,
  pattern = 505,
}

tile{
  layer = 0,
  x = 2008,
  y = 1184,
  width = 8,
  height = 16,
  pattern = 503,
}

tile{
  layer = 0,
  x = 2016,
  y = 1288,
  width = 48,
  height = 16,
  pattern = 505,
}

tile{
  layer = 0,
  x = 2008,
  y = 1280,
  width = 8,
  height = 16,
  pattern = 503,
}

tile{
  layer = 0,
  x = 240,
  y = 904,
  width = 48,
  height = 16,
  pattern = 505,
}

tile{
  layer = 0,
  x = 232,
  y = 896,
  width = 8,
  height = 16,
  pattern = 503,
}

tile{
  layer = 0,
  x = 256,
  y = 656,
  width = 8,
  height = 16,
  pattern = 503,
}

tile{
  layer = 0,
  x = 240,
  y = 808,
  width = 48,
  height = 16,
  pattern = 505,
}

tile{
  layer = 0,
  x = 232,
  y = 800,
  width = 8,
  height = 16,
  pattern = 503,
}

tile{
  layer = 0,
  x = 0,
  y = 1576,
  width = 48,
  height = 16,
  pattern = 505,
}

tile{
  layer = 0,
  x = 48,
  y = 1568,
  width = 8,
  height = 16,
  pattern = 504,
}

tile{
  layer = 0,
  x = 0,
  y = 1672,
  width = 48,
  height = 16,
  pattern = 505,
}

tile{
  layer = 0,
  x = 48,
  y = 1664,
  width = 8,
  height = 16,
  pattern = 504,
}

tile{
  layer = 0,
  x = 0,
  y = 1768,
  width = 48,
  height = 16,
  pattern = 505,
}

tile{
  layer = 0,
  x = 48,
  y = 1760,
  width = 8,
  height = 16,
  pattern = 504,
}

tile{
  layer = 0,
  x = 0,
  y = 1864,
  width = 48,
  height = 16,
  pattern = 505,
}

tile{
  layer = 0,
  x = 48,
  y = 1856,
  width = 8,
  height = 16,
  pattern = 504,
}

tile{
  layer = 0,
  x = 0,
  y = 1960,
  width = 48,
  height = 16,
  pattern = 505,
}

tile{
  layer = 0,
  x = 48,
  y = 1952,
  width = 8,
  height = 16,
  pattern = 504,
}

tile{
  layer = 0,
  x = 0,
  y = 1096,
  width = 48,
  height = 16,
  pattern = 505,
}

tile{
  layer = 0,
  x = 0,
  y = 1192,
  width = 48,
  height = 16,
  pattern = 505,
}

tile{
  layer = 0,
  x = 48,
  y = 1184,
  width = 8,
  height = 16,
  pattern = 504,
}

tile{
  layer = 0,
  x = 0,
  y = 1288,
  width = 48,
  height = 16,
  pattern = 505,
}

tile{
  layer = 0,
  x = 48,
  y = 1280,
  width = 8,
  height = 16,
  pattern = 504,
}

tile{
  layer = 0,
  x = 48,
  y = 1376,
  width = 8,
  height = 16,
  pattern = 504,
}

tile{
  layer = 0,
  x = 48,
  y = 1472,
  width = 8,
  height = 16,
  pattern = 504,
}

tile{
  layer = 0,
  x = 0,
  y = 712,
  width = 48,
  height = 16,
  pattern = 505,
}

tile{
  layer = 0,
  x = 0,
  y = 808,
  width = 48,
  height = 16,
  pattern = 505,
}

tile{
  layer = 0,
  x = 48,
  y = 800,
  width = 8,
  height = 16,
  pattern = 504,
}

tile{
  layer = 0,
  x = 0,
  y = 904,
  width = 48,
  height = 16,
  pattern = 505,
}

tile{
  layer = 0,
  x = 48,
  y = 896,
  width = 8,
  height = 16,
  pattern = 504,
}

tile{
  layer = 0,
  x = 0,
  y = 1000,
  width = 48,
  height = 16,
  pattern = 505,
}

tile{
  layer = 0,
  x = 48,
  y = 992,
  width = 8,
  height = 16,
  pattern = 504,
}

tile{
  layer = 0,
  x = 48,
  y = 1088,
  width = 8,
  height = 16,
  pattern = 504,
}

tile{
  layer = 0,
  x = 0,
  y = 328,
  width = 48,
  height = 16,
  pattern = 505,
}

tile{
  layer = 0,
  x = 0,
  y = 424,
  width = 48,
  height = 16,
  pattern = 505,
}

tile{
  layer = 0,
  x = 48,
  y = 416,
  width = 8,
  height = 16,
  pattern = 504,
}

tile{
  layer = 0,
  x = 0,
  y = 520,
  width = 48,
  height = 16,
  pattern = 505,
}

tile{
  layer = 0,
  x = 48,
  y = 512,
  width = 8,
  height = 16,
  pattern = 504,
}

tile{
  layer = 0,
  x = 0,
  y = 616,
  width = 48,
  height = 16,
  pattern = 505,
}

tile{
  layer = 0,
  x = 48,
  y = 608,
  width = 8,
  height = 16,
  pattern = 504,
}

tile{
  layer = 0,
  x = 48,
  y = 704,
  width = 8,
  height = 16,
  pattern = 504,
}

tile{
  layer = 0,
  x = 264,
  y = 952,
  width = 48,
  height = 16,
  pattern = 505,
}

tile{
  layer = 0,
  x = 264,
  y = 1048,
  width = 48,
  height = 16,
  pattern = 505,
}

tile{
  layer = 0,
  x = 312,
  y = 1040,
  width = 8,
  height = 16,
  pattern = 504,
}

tile{
  layer = 0,
  x = 264,
  y = 1144,
  width = 48,
  height = 16,
  pattern = 505,
}

tile{
  layer = 0,
  x = 312,
  y = 1136,
  width = 8,
  height = 16,
  pattern = 504,
}

tile{
  layer = 0,
  x = 264,
  y = 1240,
  width = 48,
  height = 16,
  pattern = 505,
}

tile{
  layer = 0,
  x = 312,
  y = 1232,
  width = 8,
  height = 16,
  pattern = 504,
}

tile{
  layer = 0,
  x = 312,
  y = 1328,
  width = 8,
  height = 16,
  pattern = 504,
}

tile{
  layer = 0,
  x = 240,
  y = 1000,
  width = 48,
  height = 16,
  pattern = 505,
}

tile{
  layer = 0,
  x = 240,
  y = 1096,
  width = 48,
  height = 16,
  pattern = 505,
}

tile{
  layer = 0,
  x = 240,
  y = 1192,
  width = 48,
  height = 16,
  pattern = 505,
}

tile{
  layer = 0,
  x = 240,
  y = 1288,
  width = 48,
  height = 16,
  pattern = 505,
}

tile{
  layer = 0,
  x = 232,
  y = 1376,
  width = 8,
  height = 16,
  pattern = 503,
}

tile{
  layer = 0,
  x = 232,
  y = 1280,
  width = 8,
  height = 16,
  pattern = 503,
}

tile{
  layer = 0,
  x = 232,
  y = 1184,
  width = 8,
  height = 16,
  pattern = 503,
}

tile{
  layer = 0,
  x = 232,
  y = 1088,
  width = 8,
  height = 16,
  pattern = 503,
}

tile{
  layer = 0,
  x = 232,
  y = 992,
  width = 8,
  height = 16,
  pattern = 503,
}

tile{
  layer = 0,
  x = 240,
  y = 616,
  width = 48,
  height = 16,
  pattern = 505,
}

tile{
  layer = 0,
  x = 232,
  y = 608,
  width = 8,
  height = 16,
  pattern = 503,
}

tile{
  layer = 0,
  x = 840,
  y = 568,
  width = 48,
  height = 16,
  pattern = 505,
}

tile{
  layer = 0,
  x = 848,
  y = 584,
  width = 32,
  height = 8,
  pattern = 523,
}

tile{
  layer = 0,
  x = 240,
  y = 520,
  width = 48,
  height = 16,
  pattern = 505,
}

tile{
  layer = 0,
  x = 232,
  y = 512,
  width = 8,
  height = 16,
  pattern = 503,
}

tile{
  layer = 0,
  x = 432,
  y = 520,
  width = 48,
  height = 16,
  pattern = 505,
}

tile{
  layer = 0,
  x = 480,
  y = 520,
  width = 48,
  height = 16,
  pattern = 505,
}

tile{
  layer = 0,
  x = 240,
  y = 424,
  width = 48,
  height = 16,
  pattern = 505,
}

tile{
  layer = 0,
  x = 232,
  y = 416,
  width = 8,
  height = 16,
  pattern = 503,
}

tile{
  layer = 0,
  x = 24,
  y = 376,
  width = 240,
  height = 16,
  pattern = 505,
}

tile{
  layer = 0,
  x = 80,
  y = 392,
  width = 32,
  height = 8,
  pattern = 523,
}

tile{
  layer = 0,
  x = 128,
  y = 392,
  width = 32,
  height = 8,
  pattern = 523,
}

tile{
  layer = 0,
  x = 176,
  y = 392,
  width = 32,
  height = 8,
  pattern = 523,
}

destination{
  layer = 0,
  x = 216,
  y = 37,
  name = "test_destination",
  direction = 3,
}

npc{
  layer = 0,
  x = 1448,
  y = 213,
  name = "npc",
  direction = 3,
  subtype = "1",
  behavior = "dialog#yo",
}

chest{
  layer = 0,
  x = 1936,
  y = 112,
  name = "chest",
  is_big_chest = false,
  treasure_name = "_none",
}

tile{
  layer = 2,
  x = 576,
  y = 1632,
  width = 192,
  height = 40,
  pattern = 511,
}

tile{
  layer = 2,
  x = 1056,
  y = 1920,
  width = 672,
  height = 40,
  pattern = 511,
}

tile{
  layer = 2,
  x = 960,
  y = 1632,
  width = 192,
  height = 40,
  pattern = 511,
}

tile{
  layer = 2,
  x = 504,
  y = 528,
  width = 192,
  height = 40,
  pattern = 511,
}

tile{
  layer = 2,
  x = 888,
  y = 816,
  width = 336,
  height = 40,
  pattern = 511,
}

tile{
  layer = 2,
  x = 504,
  y = 816,
  width = 336,
  height = 40,
  pattern = 511,
}

tile{
  layer = 2,
  x = 0,
  y = 0,
  width = 144,
  height = 40,
  pattern = 511,
}

tile{
  layer = 2,
  x = 0,
  y = -16,
  width = 144,
  height = 16,
  pattern = 512,
}

tile{
  layer = 2,
  x = 288,
  y = 0,
  width = 144,
  height = 40,
  pattern = 511,
}

tile{
  layer = 2,
  x = 288,
  y = -16,
  width = 144,
  height = 16,
  pattern = 512,
}

tile{
  layer = 2,
  x = 144,
  y = -8,
  width = 8,
  height = 40,
  pattern = 514,
}

tile{
  layer = 2,
  x = 280,
  y = -8,
  width = 8,
  height = 40,
  pattern = 513,
}

tile{
  layer = 2,
  x = -24,
  y = 32,
  width = 144,
  height = 16,
  pattern = 512,
}

tile{
  layer = 2,
  x = -24,
  y = 48,
  width = 144,
  height = 40,
  pattern = 511,
}

tile{
  layer = 2,
  x = 0,
  y = 80,
  width = 96,
  height = 16,
  pattern = 512,
}

tile{
  layer = 2,
  x = 0,
  y = 96,
  width = 96,
  height = 40,
  pattern = 511,
}

tile{
  layer = 2,
  x = 24,
  y = 128,
  width = 48,
  height = 16,
  pattern = 512,
}

tile{
  layer = 2,
  x = -24,
  y = 128,
  width = 48,
  height = 16,
  pattern = 512,
}

tile{
  layer = 2,
  x = -24,
  y = 144,
  width = 96,
  height = 40,
  pattern = 511,
}

tile{
  layer = 2,
  x = 0,
  y = 176,
  width = 48,
  height = 16,
  pattern = 512,
}

tile{
  layer = 2,
  x = 0,
  y = 192,
  width = 48,
  height = 40,
  pattern = 511,
}

tile{
  layer = 2,
  x = 360,
  y = 48,
  width = 96,
  height = 40,
  pattern = 511,
}

tile{
  layer = 2,
  x = 384,
  y = 80,
  width = 48,
  height = 16,
  pattern = 512,
}

tile{
  layer = 2,
  x = 336,
  y = 96,
  width = 96,
  height = 40,
  pattern = 511,
}

tile{
  layer = 2,
  x = 336,
  y = 80,
  width = 48,
  height = 16,
  pattern = 512,
}

tile{
  layer = 2,
  x = 360,
  y = 144,
  width = 96,
  height = 40,
  pattern = 511,
}

tile{
  layer = 2,
  x = 336,
  y = 176,
  width = 96,
  height = 16,
  pattern = 512,
}

tile{
  layer = 2,
  x = 336,
  y = 192,
  width = 96,
  height = 40,
  pattern = 511,
}

tile{
  layer = 2,
  x = 352,
  y = 40,
  width = 8,
  height = 40,
  pattern = 513,
}

tile{
  layer = 2,
  x = 352,
  y = 136,
  width = 8,
  height = 40,
  pattern = 513,
}

tile{
  layer = 2,
  x = 328,
  y = 88,
  width = 8,
  height = 40,
  pattern = 513,
}

tile{
  layer = 2,
  x = 328,
  y = 184,
  width = 8,
  height = 40,
  pattern = 513,
}

tile{
  layer = 2,
  x = 48,
  y = 192,
  width = 288,
  height = 40,
  pattern = 511,
}

tile{
  layer = 2,
  x = 48,
  y = 176,
  width = 288,
  height = 16,
  pattern = 512,
}

tile{
  layer = 2,
  x = 120,
  y = 40,
  width = 8,
  height = 40,
  pattern = 514,
}

tile{
  layer = 2,
  x = 96,
  y = 88,
  width = 8,
  height = 40,
  pattern = 514,
}

tile{
  layer = 2,
  x = 72,
  y = 136,
  width = 8,
  height = 40,
  pattern = 514,
}

tile{
  layer = 2,
  x = 24,
  y = 224,
  width = 48,
  height = 16,
  pattern = 512,
}

tile{
  layer = 2,
  x = 24,
  y = 240,
  width = 48,
  height = 40,
  pattern = 511,
}

tile{
  layer = 2,
  x = 360,
  y = 240,
  width = 96,
  height = 40,
  pattern = 511,
}

tile{
  layer = 2,
  x = 352,
  y = 232,
  width = 8,
  height = 40,
  pattern = 513,
}

tile{
  layer = 2,
  x = 72,
  y = 240,
  width = 288,
  height = 40,
  pattern = 511,
}

tile{
  layer = 2,
  x = 72,
  y = 224,
  width = 288,
  height = 16,
  pattern = 512,
}

tile{
  layer = 2,
  x = 0,
  y = 288,
  width = 48,
  height = 40,
  pattern = 511,
}

tile{
  layer = 2,
  x = 336,
  y = 272,
  width = 96,
  height = 16,
  pattern = 512,
}

tile{
  layer = 2,
  x = 336,
  y = 288,
  width = 96,
  height = 40,
  pattern = 511,
}

tile{
  layer = 2,
  x = 328,
  y = 280,
  width = 8,
  height = 40,
  pattern = 513,
}

tile{
  layer = 2,
  x = 48,
  y = 288,
  width = 288,
  height = 40,
  pattern = 511,
}

tile{
  layer = 2,
  x = 48,
  y = 272,
  width = 288,
  height = 16,
  pattern = 512,
}

tile{
  layer = 2,
  x = 24,
  y = 320,
  width = 48,
  height = 16,
  pattern = 512,
}

tile{
  layer = 2,
  x = 24,
  y = 336,
  width = 48,
  height = 40,
  pattern = 511,
}

tile{
  layer = 2,
  x = 360,
  y = 336,
  width = 96,
  height = 40,
  pattern = 511,
}

tile{
  layer = 2,
  x = 352,
  y = 328,
  width = 8,
  height = 40,
  pattern = 513,
}

tile{
  layer = 2,
  x = 72,
  y = 336,
  width = 288,
  height = 40,
  pattern = 511,
}

tile{
  layer = 2,
  x = 72,
  y = 320,
  width = 288,
  height = 16,
  pattern = 512,
}

tile{
  layer = 2,
  x = -24,
  y = 224,
  width = 48,
  height = 16,
  pattern = 512,
}

tile{
  layer = 2,
  x = -24,
  y = 240,
  width = 48,
  height = 40,
  pattern = 511,
}

tile{
  layer = 2,
  x = -24,
  y = 336,
  width = 48,
  height = 40,
  pattern = 511,
}

tile{
  layer = 2,
  x = -24,
  y = 320,
  width = 48,
  height = 16,
  pattern = 512,
}

tile{
  layer = 2,
  x = 0,
  y = 272,
  width = 48,
  height = 16,
  pattern = 512,
}

tile{
  layer = 2,
  x = 432,
  y = -16,
  width = 288,
  height = 16,
  pattern = 512,
}

tile{
  layer = 2,
  x = 432,
  y = 0,
  width = 288,
  height = 40,
  pattern = 511,
}

tile{
  layer = 2,
  x = 360,
  y = 32,
  width = 96,
  height = 16,
  pattern = 512,
}

tile{
  layer = 2,
  x = 456,
  y = 48,
  width = 240,
  height = 40,
  pattern = 511,
}

tile{
  layer = 2,
  x = 456,
  y = 32,
  width = 240,
  height = 16,
  pattern = 512,
}

tile{
  layer = 2,
  x = 432,
  y = 80,
  width = 240,
  height = 16,
  pattern = 512,
}

tile{
  layer = 2,
  x = 432,
  y = 96,
  width = 288,
  height = 40,
  pattern = 511,
}

tile{
  layer = 2,
  x = 456,
  y = 144,
  width = 48,
  height = 40,
  pattern = 511,
}

tile{
  layer = 2,
  x = 456,
  y = 128,
  width = 48,
  height = 16,
  pattern = 512,
}

tile{
  layer = 2,
  x = 360,
  y = 128,
  width = 96,
  height = 16,
  pattern = 512,
}

tile{
  layer = 2,
  x = 432,
  y = 192,
  width = 288,
  height = 40,
  pattern = 511,
}

tile{
  layer = 2,
  x = 456,
  y = 240,
  width = 240,
  height = 40,
  pattern = 511,
}

tile{
  layer = 2,
  x = 456,
  y = 224,
  width = 240,
  height = 16,
  pattern = 512,
}

tile{
  layer = 2,
  x = 360,
  y = 224,
  width = 96,
  height = 16,
  pattern = 512,
}

tile{
  layer = 2,
  x = 432,
  y = 272,
  width = 288,
  height = 16,
  pattern = 512,
}

tile{
  layer = 2,
  x = 432,
  y = 288,
  width = 288,
  height = 40,
  pattern = 511,
}

tile{
  layer = 2,
  x = 456,
  y = 336,
  width = 240,
  height = 40,
  pattern = 511,
}

tile{
  layer = 2,
  x = 456,
  y = 320,
  width = 240,
  height = 16,
  pattern = 512,
}

tile{
  layer = 2,
  x = 360,
  y = 320,
  width = 96,
  height = 16,
  pattern = 512,
}

tile{
  layer = 2,
  x = 600,
  y = 144,
  width = 96,
  height = 40,
  pattern = 511,
}

tile{
  layer = 2,
  x = 600,
  y = 128,
  width = 96,
  height = 16,
  pattern = 512,
}

tile{
  layer = 2,
  x = 592,
  y = 136,
  width = 8,
  height = 40,
  pattern = 513,
}

tile{
  layer = 2,
  x = 432,
  y = 176,
  width = 240,
  height = 16,
  pattern = 512,
}

tile{
  layer = 2,
  x = 720,
  y = 0,
  width = 240,
  height = 40,
  pattern = 511,
}

tile{
  layer = 2,
  x = 720,
  y = 96,
  width = 240,
  height = 40,
  pattern = 511,
}

tile{
  layer = 2,
  x = 696,
  y = 48,
  width = 288,
  height = 40,
  pattern = 511,
}

tile{
  layer = 2,
  x = 696,
  y = 144,
  width = 288,
  height = 40,
  pattern = 511,
}

tile{
  layer = 2,
  x = 720,
  y = 192,
  width = 240,
  height = 40,
  pattern = 511,
}

tile{
  layer = 2,
  x = 696,
  y = 336,
  width = 288,
  height = 40,
  pattern = 511,
}

tile{
  layer = 2,
  x = 720,
  y = -16,
  width = 240,
  height = 16,
  pattern = 512,
}

tile{
  layer = 2,
  x = 696,
  y = 32,
  width = 240,
  height = 16,
  pattern = 512,
}

tile{
  layer = 2,
  x = 672,
  y = 80,
  width = 288,
  height = 16,
  pattern = 512,
}

tile{
  layer = 2,
  x = 696,
  y = 128,
  width = 288,
  height = 16,
  pattern = 512,
}

tile{
  layer = 2,
  x = 672,
  y = 176,
  width = 288,
  height = 16,
  pattern = 512,
}

tile{
  layer = 2,
  x = 696,
  y = 320,
  width = 288,
  height = 16,
  pattern = 512,
}

tile{
  layer = 2,
  x = 696,
  y = 232,
  width = 8,
  height = 40,
  pattern = 514,
}

tile{
  layer = 2,
  x = 720,
  y = 280,
  width = 8,
  height = 40,
  pattern = 514,
}

tile{
  layer = 2,
  x = 504,
  y = 136,
  width = 8,
  height = 40,
  pattern = 514,
}

tile{
  layer = 2,
  x = 960,
  y = 184,
  width = 8,
  height = 40,
  pattern = 514,
}

tile{
  layer = 2,
  x = 984,
  y = 136,
  width = 8,
  height = 40,
  pattern = 514,
}

tile{
  layer = 2,
  x = 960,
  y = 0,
  width = 1104,
  height = 40,
  pattern = 511,
}

tile{
  layer = 2,
  x = 960,
  y = -16,
  width = 1104,
  height = 16,
  pattern = 512,
}

tile{
  layer = 2,
  x = 936,
  y = 32,
  width = 1152,
  height = 16,
  pattern = 512,
}

tile{
  layer = 2,
  x = 984,
  y = 48,
  width = 816,
  height = 40,
  pattern = 511,
}

tile{
  layer = 2,
  x = 1488,
  y = 80,
  width = 48,
  height = 16,
  pattern = 512,
}

tile{
  layer = 2,
  x = 1536,
  y = 80,
  width = 240,
  height = 16,
  pattern = 512,
}

tile{
  layer = 2,
  x = 1488,
  y = 96,
  width = 288,
  height = 40,
  pattern = 511,
}

tile{
  layer = 2,
  x = 1512,
  y = 128,
  width = 240,
  height = 16,
  pattern = 512,
}

tile{
  layer = 2,
  x = 1512,
  y = 144,
  width = 288,
  height = 40,
  pattern = 511,
}

tile{
  layer = 2,
  x = 1632,
  y = 176,
  width = 144,
  height = 16,
  pattern = 512,
}

tile{
  layer = 2,
  x = 1632,
  y = 192,
  width = 144,
  height = 40,
  pattern = 511,
}

tile{
  layer = 2,
  x = 1608,
  y = 224,
  width = 192,
  height = 16,
  pattern = 512,
}

tile{
  layer = 2,
  x = 1608,
  y = 240,
  width = 192,
  height = 40,
  pattern = 511,
}

tile{
  layer = 2,
  x = 1488,
  y = 272,
  width = 192,
  height = 16,
  pattern = 512,
}

tile{
  layer = 2,
  x = 1680,
  y = 272,
  width = 240,
  height = 16,
  pattern = 512,
}

tile{
  layer = 2,
  x = 1488,
  y = 288,
  width = 576,
  height = 40,
  pattern = 511,
}

tile{
  layer = 2,
  x = 1464,
  y = 320,
  width = 624,
  height = 16,
  pattern = 512,
}

tile{
  layer = 2,
  x = 1464,
  y = 336,
  width = 624,
  height = 40,
  pattern = 511,
}

tile{
  layer = 2,
  x = 1480,
  y = 88,
  width = 8,
  height = 40,
  pattern = 513,
}

tile{
  layer = 2,
  x = 1504,
  y = 136,
  width = 8,
  height = 40,
  pattern = 513,
}

tile{
  layer = 2,
  x = 1624,
  y = 184,
  width = 8,
  height = 40,
  pattern = 513,
}

tile{
  layer = 2,
  x = 1600,
  y = 232,
  width = 8,
  height = 40,
  pattern = 513,
}

tile{
  layer = 2,
  x = 1480,
  y = 280,
  width = 8,
  height = 40,
  pattern = 513,
}

tile{
  layer = 2,
  x = 960,
  y = 88,
  width = 8,
  height = 40,
  pattern = 514,
}

tile{
  layer = 2,
  x = 2016,
  y = 96,
  width = 48,
  height = 40,
  pattern = 511,
}

tile{
  layer = 2,
  x = 1992,
  y = 128,
  width = 96,
  height = 16,
  pattern = 512,
}

tile{
  layer = 2,
  x = 1992,
  y = 144,
  width = 96,
  height = 40,
  pattern = 511,
}

tile{
  layer = 2,
  x = 2016,
  y = 176,
  width = 48,
  height = 16,
  pattern = 512,
}

tile{
  layer = 2,
  x = 2016,
  y = 192,
  width = 48,
  height = 40,
  pattern = 511,
}

tile{
  layer = 2,
  x = 1944,
  y = 224,
  width = 96,
  height = 16,
  pattern = 512,
}

tile{
  layer = 2,
  x = 2040,
  y = 224,
  width = 48,
  height = 16,
  pattern = 512,
}

tile{
  layer = 2,
  x = 1944,
  y = 240,
  width = 144,
  height = 40,
  pattern = 511,
}

tile{
  layer = 2,
  x = 1920,
  y = 272,
  width = 144,
  height = 16,
  pattern = 512,
}

tile{
  layer = 2,
  x = 1776,
  y = 88,
  width = 8,
  height = 40,
  pattern = 514,
}

tile{
  layer = 2,
  x = 1800,
  y = 136,
  width = 8,
  height = 40,
  pattern = 514,
}

tile{
  layer = 2,
  x = 1776,
  y = 184,
  width = 8,
  height = 40,
  pattern = 514,
}

tile{
  layer = 2,
  x = 1800,
  y = 232,
  width = 8,
  height = 40,
  pattern = 514,
}

tile{
  layer = 2,
  x = 2008,
  y = 88,
  width = 8,
  height = 40,
  pattern = 513,
}

tile{
  layer = 2,
  x = 1984,
  y = 136,
  width = 8,
  height = 40,
  pattern = 513,
}

tile{
  layer = 2,
  x = 2008,
  y = 184,
  width = 8,
  height = 40,
  pattern = 513,
}

tile{
  layer = 2,
  x = 1936,
  y = 232,
  width = 8,
  height = 40,
  pattern = 513,
}

tile{
  layer = 2,
  x = 1776,
  y = 96,
  width = 48,
  height = 40,
  pattern = 511,
}

tile{
  layer = 2,
  x = 1824,
  y = 88,
  width = 8,
  height = 40,
  pattern = 514,
}

tile{
  layer = 2,
  x = 1920,
  y = 88,
  width = 8,
  height = 40,
  pattern = 514,
}

tile{
  layer = 2,
  x = 1864,
  y = 88,
  width = 8,
  height = 40,
  pattern = 513,
}

tile{
  layer = 2,
  x = 1896,
  y = 48,
  width = 192,
  height = 40,
  pattern = 511,
}

tile{
  layer = 2,
  x = 1872,
  y = 96,
  width = 48,
  height = 40,
  pattern = 511,
}

tile{
  layer = 2,
  x = 1752,
  y = 128,
  width = 48,
  height = 16,
  pattern = 512,
}

tile{
  layer = 2,
  x = 1800,
  y = 48,
  width = 40,
  height = 40,
  pattern = 1023,
}

tile{
  layer = 2,
  x = 1856,
  y = 48,
  width = 40,
  height = 40,
  pattern = 1024,
}

tile{
  layer = 2,
  x = 1840,
  y = 48,
  width = 16,
  height = 32,
  pattern = 1025,
}

tile{
  layer = 2,
  x = 1776,
  y = 80,
  width = 48,
  height = 16,
  pattern = 512,
}

tile{
  layer = 2,
  x = 1872,
  y = 80,
  width = 48,
  height = 16,
  pattern = 512,
}

tile{
  layer = 2,
  x = 2016,
  y = 80,
  width = 48,
  height = 16,
  pattern = 512,
}

tile{
  layer = 2,
  x = 984,
  y = 336,
  width = 144,
  height = 40,
  pattern = 511,
}

tile{
  layer = 2,
  x = 1368,
  y = 336,
  width = 96,
  height = 40,
  pattern = 511,
}

tile{
  layer = 2,
  x = 984,
  y = 320,
  width = 144,
  height = 16,
  pattern = 512,
}

tile{
  layer = 2,
  x = 1368,
  y = 320,
  width = 96,
  height = 16,
  pattern = 512,
}

tile{
  layer = 2,
  x = 240,
  y = 368,
  width = 912,
  height = 16,
  pattern = 512,
}

tile{
  layer = 2,
  x = 1344,
  y = 368,
  width = 336,
  height = 16,
  pattern = 512,
}

tile{
  layer = 2,
  x = 240,
  y = 384,
  width = 912,
  height = 40,
  pattern = 511,
}

tile{
  layer = 2,
  x = 1344,
  y = 384,
  width = 336,
  height = 40,
  pattern = 511,
}

tile{
  layer = 2,
  x = 264,
  y = 416,
  width = 912,
  height = 16,
  pattern = 512,
}

tile{
  layer = 2,
  x = 264,
  y = 432,
  width = 912,
  height = 40,
  pattern = 511,
}

tile{
  layer = 2,
  x = 1320,
  y = 432,
  width = 384,
  height = 40,
  pattern = 511,
}

tile{
  layer = 2,
  x = 1128,
  y = 328,
  width = 8,
  height = 40,
  pattern = 514,
}

tile{
  layer = 2,
  x = 1152,
  y = 376,
  width = 8,
  height = 40,
  pattern = 514,
}

tile{
  layer = 2,
  x = 1176,
  y = 424,
  width = 8,
  height = 40,
  pattern = 514,
}

tile{
  layer = 2,
  x = 1360,
  y = 328,
  width = 8,
  height = 40,
  pattern = 513,
}

tile{
  layer = 2,
  x = 1336,
  y = 376,
  width = 8,
  height = 40,
  pattern = 513,
}

tile{
  layer = 2,
  x = 1312,
  y = 424,
  width = 8,
  height = 40,
  pattern = 513,
}

tile{
  layer = 2,
  x = 240,
  y = 464,
  width = 960,
  height = 16,
  pattern = 512,
}

tile{
  layer = 2,
  x = 1296,
  y = 464,
  width = 240,
  height = 16,
  pattern = 512,
}

tile{
  layer = 2,
  x = 240,
  y = 480,
  width = 960,
  height = 40,
  pattern = 511,
}

tile{
  layer = 2,
  x = 1296,
  y = 480,
  width = 240,
  height = 40,
  pattern = 511,
}

tile{
  layer = 2,
  x = 1200,
  y = 472,
  width = 8,
  height = 40,
  pattern = 514,
}

tile{
  layer = 2,
  x = 1288,
  y = 472,
  width = 8,
  height = 40,
  pattern = 513,
}

tile{
  layer = 2,
  x = 1272,
  y = 528,
  width = 816,
  height = 40,
  pattern = 511,
}

tile{
  layer = 2,
  x = 1344,
  y = 560,
  width = 192,
  height = 16,
  pattern = 512,
}

tile{
  layer = 2,
  x = 1392,
  y = 576,
  width = 144,
  height = 40,
  pattern = 511,
}

tile{
  layer = 2,
  x = 1728,
  y = 576,
  width = 336,
  height = 40,
  pattern = 511,
}

tile{
  layer = 2,
  x = 1800,
  y = 608,
  width = 288,
  height = 16,
  pattern = 512,
}

tile{
  layer = 2,
  x = 1416,
  y = 624,
  width = 48,
  height = 40,
  pattern = 511,
}

tile{
  layer = 2,
  x = 1800,
  y = 624,
  width = 288,
  height = 40,
  pattern = 511,
}

tile{
  layer = 2,
  x = 1416,
  y = 704,
  width = 48,
  height = 16,
  pattern = 512,
}

tile{
  layer = 2,
  x = 1416,
  y = 720,
  width = 48,
  height = 40,
  pattern = 511,
}

tile{
  layer = 2,
  x = 1800,
  y = 720,
  width = 288,
  height = 40,
  pattern = 511,
}

tile{
  layer = 2,
  x = 1728,
  y = 752,
  width = 144,
  height = 16,
  pattern = 512,
}

tile{
  layer = 2,
  x = 1344,
  y = 768,
  width = 192,
  height = 40,
  pattern = 511,
}

tile{
  layer = 2,
  x = 1728,
  y = 768,
  width = 336,
  height = 40,
  pattern = 511,
}

tile{
  layer = 2,
  x = 1656,
  y = 800,
  width = 192,
  height = 16,
  pattern = 512,
}

tile{
  layer = 2,
  x = 1656,
  y = 816,
  width = 192,
  height = 40,
  pattern = 511,
}

tile{
  layer = 2,
  x = 1536,
  y = 568,
  width = 8,
  height = 40,
  pattern = 514,
}

tile{
  layer = 2,
  x = 1464,
  y = 616,
  width = 8,
  height = 40,
  pattern = 514,
}

tile{
  layer = 2,
  x = 1464,
  y = 712,
  width = 8,
  height = 40,
  pattern = 514,
}

tile{
  layer = 2,
  x = 1536,
  y = 760,
  width = 8,
  height = 40,
  pattern = 514,
}

tile{
  layer = 2,
  x = 1608,
  y = 808,
  width = 8,
  height = 40,
  pattern = 514,
}

tile{
  layer = 2,
  x = 1648,
  y = 808,
  width = 8,
  height = 40,
  pattern = 513,
}

tile{
  layer = 2,
  x = 1720,
  y = 760,
  width = 8,
  height = 40,
  pattern = 513,
}

tile{
  layer = 2,
  x = 1792,
  y = 712,
  width = 8,
  height = 40,
  pattern = 513,
}

tile{
  layer = 2,
  x = 1792,
  y = 616,
  width = 8,
  height = 40,
  pattern = 513,
}

tile{
  layer = 2,
  x = 1720,
  y = 568,
  width = 8,
  height = 40,
  pattern = 513,
}

tile{
  layer = 2,
  x = 1408,
  y = 616,
  width = 8,
  height = 40,
  pattern = 513,
}

tile{
  layer = 2,
  x = 1032,
  y = 512,
  width = 192,
  height = 16,
  pattern = 512,
}

tile{
  layer = 2,
  x = 1272,
  y = 512,
  width = 192,
  height = 16,
  pattern = 512,
}

tile{
  layer = 2,
  x = 1032,
  y = 528,
  width = 192,
  height = 40,
  pattern = 511,
}

tile{
  layer = 2,
  x = 1344,
  y = 576,
  width = 144,
  height = 40,
  pattern = 511,
}

tile{
  layer = 2,
  x = 1032,
  y = 608,
  width = 48,
  height = 16,
  pattern = 512,
}

tile{
  layer = 2,
  x = 1032,
  y = 624,
  width = 48,
  height = 40,
  pattern = 511,
}

tile{
  layer = 2,
  x = 1032,
  y = 704,
  width = 48,
  height = 16,
  pattern = 512,
}

tile{
  layer = 2,
  x = 1032,
  y = 720,
  width = 48,
  height = 40,
  pattern = 511,
}

tile{
  layer = 2,
  x = 1008,
  y = 752,
  width = 144,
  height = 16,
  pattern = 512,
}

tile{
  layer = 2,
  x = 1344,
  y = 752,
  width = 192,
  height = 16,
  pattern = 512,
}

tile{
  layer = 2,
  x = 960,
  y = 768,
  width = 192,
  height = 40,
  pattern = 511,
}

tile{
  layer = 2,
  x = 1032,
  y = 800,
  width = 192,
  height = 16,
  pattern = 512,
}

tile{
  layer = 2,
  x = 1272,
  y = 800,
  width = 336,
  height = 16,
  pattern = 512,
}

tile{
  layer = 2,
  x = 1272,
  y = 816,
  width = 336,
  height = 40,
  pattern = 511,
}

tile{
  layer = 2,
  x = 1224,
  y = 520,
  width = 8,
  height = 40,
  pattern = 514,
}

tile{
  layer = 2,
  x = 1152,
  y = 568,
  width = 8,
  height = 40,
  pattern = 514,
}

tile{
  layer = 2,
  x = 1080,
  y = 616,
  width = 8,
  height = 40,
  pattern = 514,
}

tile{
  layer = 2,
  x = 1080,
  y = 712,
  width = 8,
  height = 40,
  pattern = 514,
}

tile{
  layer = 2,
  x = 1152,
  y = 760,
  width = 8,
  height = 40,
  pattern = 514,
}

tile{
  layer = 2,
  x = 1224,
  y = 808,
  width = 8,
  height = 40,
  pattern = 514,
}

tile{
  layer = 2,
  x = 1264,
  y = 808,
  width = 8,
  height = 40,
  pattern = 513,
}

tile{
  layer = 2,
  x = 1336,
  y = 760,
  width = 8,
  height = 40,
  pattern = 513,
}

tile{
  layer = 2,
  x = 1408,
  y = 712,
  width = 8,
  height = 40,
  pattern = 513,
}

tile{
  layer = 2,
  x = 1408,
  y = 616,
  width = 8,
  height = 40,
  pattern = 513,
}

tile{
  layer = 2,
  x = 1336,
  y = 568,
  width = 8,
  height = 40,
  pattern = 513,
}

tile{
  layer = 2,
  x = 1264,
  y = 520,
  width = 8,
  height = 40,
  pattern = 513,
}

tile{
  layer = 2,
  x = 1024,
  y = 616,
  width = 8,
  height = 40,
  pattern = 513,
}

tile{
  layer = 2,
  x = 1344,
  y = 864,
  width = 192,
  height = 40,
  pattern = 511,
}

tile{
  layer = 2,
  x = 1032,
  y = 896,
  width = 48,
  height = 16,
  pattern = 512,
}

tile{
  layer = 2,
  x = 1416,
  y = 896,
  width = 48,
  height = 16,
  pattern = 512,
}

tile{
  layer = 2,
  x = 1032,
  y = 912,
  width = 48,
  height = 40,
  pattern = 511,
}

tile{
  layer = 2,
  x = 1416,
  y = 912,
  width = 48,
  height = 40,
  pattern = 511,
}

tile{
  layer = 2,
  x = 1032,
  y = 992,
  width = 48,
  height = 16,
  pattern = 512,
}

tile{
  layer = 2,
  x = 1416,
  y = 992,
  width = 48,
  height = 16,
  pattern = 512,
}

tile{
  layer = 2,
  x = 1032,
  y = 1008,
  width = 48,
  height = 40,
  pattern = 511,
}

tile{
  layer = 2,
  x = 1416,
  y = 1008,
  width = 48,
  height = 40,
  pattern = 511,
}

tile{
  layer = 2,
  x = 1008,
  y = 1040,
  width = 144,
  height = 16,
  pattern = 512,
}

tile{
  layer = 2,
  x = 1344,
  y = 1040,
  width = 192,
  height = 32,
  pattern = 512,
}

tile{
  layer = 2,
  x = 960,
  y = 1056,
  width = 192,
  height = 40,
  pattern = 511,
}

tile{
  layer = 2,
  x = 1344,
  y = 1056,
  width = 192,
  height = 40,
  pattern = 511,
}

tile{
  layer = 2,
  x = 1032,
  y = 1088,
  width = 192,
  height = 16,
  pattern = 512,
}

tile{
  layer = 2,
  x = 888,
  y = 1104,
  width = 336,
  height = 40,
  pattern = 511,
}

tile{
  layer = 2,
  x = 1224,
  y = 808,
  width = 8,
  height = 40,
  pattern = 514,
}

tile{
  layer = 2,
  x = 1152,
  y = 856,
  width = 8,
  height = 40,
  pattern = 514,
}

tile{
  layer = 2,
  x = 1080,
  y = 904,
  width = 8,
  height = 40,
  pattern = 514,
}

tile{
  layer = 2,
  x = 1080,
  y = 1000,
  width = 8,
  height = 40,
  pattern = 514,
}

tile{
  layer = 2,
  x = 1152,
  y = 1048,
  width = 8,
  height = 40,
  pattern = 514,
}

tile{
  layer = 2,
  x = 1224,
  y = 1096,
  width = 8,
  height = 40,
  pattern = 514,
}

tile{
  layer = 2,
  x = 1264,
  y = 1096,
  width = 8,
  height = 40,
  pattern = 513,
}

tile{
  layer = 2,
  x = 1336,
  y = 1048,
  width = 8,
  height = 40,
  pattern = 513,
}

tile{
  layer = 2,
  x = 1408,
  y = 1000,
  width = 8,
  height = 40,
  pattern = 513,
}

tile{
  layer = 2,
  x = 1408,
  y = 904,
  width = 8,
  height = 40,
  pattern = 513,
}

tile{
  layer = 2,
  x = 1336,
  y = 856,
  width = 8,
  height = 40,
  pattern = 513,
}

tile{
  layer = 2,
  x = 1264,
  y = 808,
  width = 8,
  height = 40,
  pattern = 513,
}

tile{
  layer = 2,
  x = 1024,
  y = 904,
  width = 8,
  height = 40,
  pattern = 513,
}

tile{
  layer = 2,
  x = 1656,
  y = 800,
  width = 432,
  height = 16,
  pattern = 512,
}

tile{
  layer = 2,
  x = 1656,
  y = 816,
  width = 432,
  height = 40,
  pattern = 511,
}

tile{
  layer = 2,
  x = 1344,
  y = 848,
  width = 192,
  height = 16,
  pattern = 512,
}

tile{
  layer = 2,
  x = 1728,
  y = 848,
  width = 144,
  height = 16,
  pattern = 512,
}

tile{
  layer = 2,
  x = 1728,
  y = 864,
  width = 144,
  height = 40,
  pattern = 511,
}

tile{
  layer = 2,
  x = 1800,
  y = 896,
  width = 48,
  height = 16,
  pattern = 512,
}

tile{
  layer = 2,
  x = 1800,
  y = 912,
  width = 48,
  height = 40,
  pattern = 511,
}

tile{
  layer = 2,
  x = 1800,
  y = 992,
  width = 48,
  height = 16,
  pattern = 512,
}

tile{
  layer = 2,
  x = 1800,
  y = 1008,
  width = 48,
  height = 40,
  pattern = 511,
}

tile{
  layer = 2,
  x = 1728,
  y = 1040,
  width = 144,
  height = 16,
  pattern = 512,
}

tile{
  layer = 2,
  x = 1728,
  y = 1056,
  width = 144,
  height = 40,
  pattern = 511,
}

tile{
  layer = 2,
  x = 1656,
  y = 1088,
  width = 192,
  height = 16,
  pattern = 512,
}

tile{
  layer = 2,
  x = 1656,
  y = 1104,
  width = 432,
  height = 40,
  pattern = 511,
}

tile{
  layer = 2,
  x = 1608,
  y = 808,
  width = 8,
  height = 40,
  pattern = 514,
}

tile{
  layer = 2,
  x = 1536,
  y = 856,
  width = 8,
  height = 40,
  pattern = 514,
}

tile{
  layer = 2,
  x = 1464,
  y = 904,
  width = 8,
  height = 40,
  pattern = 514,
}

tile{
  layer = 2,
  x = 1464,
  y = 1000,
  width = 8,
  height = 40,
  pattern = 514,
}

tile{
  layer = 2,
  x = 1536,
  y = 1048,
  width = 8,
  height = 40,
  pattern = 514,
}

tile{
  layer = 2,
  x = 1608,
  y = 1096,
  width = 8,
  height = 40,
  pattern = 514,
}

tile{
  layer = 2,
  x = 1648,
  y = 1096,
  width = 8,
  height = 40,
  pattern = 513,
}

tile{
  layer = 2,
  x = 1720,
  y = 1048,
  width = 8,
  height = 40,
  pattern = 513,
}

tile{
  layer = 2,
  x = 1792,
  y = 1000,
  width = 8,
  height = 40,
  pattern = 513,
}

tile{
  layer = 2,
  x = 1792,
  y = 904,
  width = 8,
  height = 40,
  pattern = 513,
}

tile{
  layer = 2,
  x = 1720,
  y = 856,
  width = 8,
  height = 40,
  pattern = 513,
}

tile{
  layer = 2,
  x = 1648,
  y = 808,
  width = 8,
  height = 40,
  pattern = 513,
}

tile{
  layer = 2,
  x = 1408,
  y = 904,
  width = 8,
  height = 40,
  pattern = 513,
}

tile{
  layer = 2,
  x = 1536,
  y = 480,
  width = 288,
  height = 40,
  pattern = 511,
}

tile{
  layer = 2,
  x = 1608,
  y = 512,
  width = 48,
  height = 16,
  pattern = 512,
}

tile{
  layer = 2,
  x = 1416,
  y = 512,
  width = 192,
  height = 16,
  pattern = 512,
}

tile{
  layer = 2,
  x = 1680,
  y = 384,
  width = 384,
  height = 40,
  pattern = 511,
}

tile{
  layer = 2,
  x = 1704,
  y = 416,
  width = 384,
  height = 16,
  pattern = 512,
}

tile{
  layer = 2,
  x = 1320,
  y = 416,
  width = 384,
  height = 16,
  pattern = 512,
}

tile{
  layer = 2,
  x = 1680,
  y = 368,
  width = 384,
  height = 16,
  pattern = 512,
}

tile{
  layer = 2,
  x = 1704,
  y = 432,
  width = 384,
  height = 40,
  pattern = 511,
}

tile{
  layer = 2,
  x = 1536,
  y = 464,
  width = 288,
  height = 16,
  pattern = 512,
}

tile{
  layer = 2,
  x = 1824,
  y = 464,
  width = 240,
  height = 16,
  pattern = 512,
}

tile{
  layer = 2,
  x = 1824,
  y = 480,
  width = 240,
  height = 40,
  pattern = 511,
}

tile{
  layer = 2,
  x = 1656,
  y = 512,
  width = 432,
  height = 16,
  pattern = 512,
}

tile{
  layer = 2,
  x = 1728,
  y = 560,
  width = 336,
  height = 16,
  pattern = 512,
}

tile{
  layer = 2,
  x = 1776,
  y = 656,
  width = 288,
  height = 16,
  pattern = 512,
}

tile{
  layer = 2,
  x = 1776,
  y = 672,
  width = 288,
  height = 40,
  pattern = 511,
}

tile{
  layer = 2,
  x = 1800,
  y = 704,
  width = 288,
  height = 16,
  pattern = 512,
}

tile{
  layer = 2,
  x = 1768,
  y = 664,
  width = 8,
  height = 40,
  pattern = 513,
}

tile{
  layer = 2,
  x = 1872,
  y = 752,
  width = 192,
  height = 16,
  pattern = 512,
}

tile{
  layer = 2,
  x = 1848,
  y = 904,
  width = 8,
  height = 40,
  pattern = 514,
}

tile{
  layer = 2,
  x = 1848,
  y = 1000,
  width = 8,
  height = 40,
  pattern = 514,
}

tile{
  layer = 2,
  x = 1872,
  y = 856,
  width = 8,
  height = 40,
  pattern = 514,
}

tile{
  layer = 2,
  x = 2016,
  y = 848,
  width = 48,
  height = 16,
  pattern = 512,
}

tile{
  layer = 2,
  x = 2016,
  y = 864,
  width = 48,
  height = 40,
  pattern = 511,
}

tile{
  layer = 2,
  x = 2040,
  y = 896,
  width = 48,
  height = 16,
  pattern = 512,
}

tile{
  layer = 2,
  x = 2040,
  y = 912,
  width = 48,
  height = 40,
  pattern = 511,
}

tile{
  layer = 2,
  x = 2024,
  y = 944,
  width = 48,
  height = 16,
  pattern = 512,
}

tile{
  layer = 2,
  x = 2024,
  y = 960,
  width = 48,
  height = 40,
  pattern = 511,
}

tile{
  layer = 2,
  x = 2040,
  y = 992,
  width = 48,
  height = 16,
  pattern = 512,
}

tile{
  layer = 2,
  x = 2040,
  y = 1008,
  width = 48,
  height = 40,
  pattern = 511,
}

tile{
  layer = 2,
  x = 2016,
  y = 1040,
  width = 48,
  height = 16,
  pattern = 512,
}

tile{
  layer = 2,
  x = 2016,
  y = 1056,
  width = 48,
  height = 40,
  pattern = 511,
}

tile{
  layer = 2,
  x = 2040,
  y = 1088,
  width = 48,
  height = 16,
  pattern = 512,
}

tile{
  layer = 2,
  x = 1848,
  y = 1088,
  width = 192,
  height = 16,
  pattern = 512,
}

tile{
  layer = 2,
  x = 2008,
  y = 856,
  width = 8,
  height = 40,
  pattern = 513,
}

tile{
  layer = 2,
  x = 2032,
  y = 904,
  width = 8,
  height = 40,
  pattern = 513,
}

tile{
  layer = 2,
  x = 2016,
  y = 952,
  width = 8,
  height = 40,
  pattern = 513,
}

tile{
  layer = 2,
  x = 2032,
  y = 1000,
  width = 8,
  height = 40,
  pattern = 513,
}

tile{
  layer = 2,
  x = 2008,
  y = 1048,
  width = 8,
  height = 40,
  pattern = 513,
}

tile{
  layer = 2,
  x = 1872,
  y = 1048,
  width = 8,
  height = 40,
  pattern = 514,
}

tile{
  layer = 2,
  x = 1272,
  y = 1088,
  width = 336,
  height = 16,
  pattern = 512,
}

tile{
  layer = 2,
  x = 1272,
  y = 1104,
  width = 336,
  height = 40,
  pattern = 511,
}

tile{
  layer = 2,
  x = 552,
  y = 1664,
  width = 288,
  height = 16,
  pattern = 512,
}

tile{
  layer = 2,
  x = 888,
  y = 1664,
  width = 336,
  height = 16,
  pattern = 512,
}

tile{
  layer = 2,
  x = 888,
  y = 1680,
  width = 192,
  height = 40,
  pattern = 511,
}

tile{
  layer = 2,
  x = 840,
  y = 1672,
  width = 8,
  height = 40,
  pattern = 514,
}

tile{
  layer = 2,
  x = 880,
  y = 1672,
  width = 8,
  height = 40,
  pattern = 513,
}

tile{
  layer = 2,
  x = 576,
  y = 1728,
  width = 192,
  height = 40,
  pattern = 511,
}

tile{
  layer = 2,
  x = 648,
  y = 1760,
  width = 48,
  height = 16,
  pattern = 512,
}

tile{
  layer = 2,
  x = 1032,
  y = 1760,
  width = 48,
  height = 16,
  pattern = 512,
}

tile{
  layer = 2,
  x = 648,
  y = 1776,
  width = 48,
  height = 40,
  pattern = 511,
}

tile{
  layer = 2,
  x = 648,
  y = 1856,
  width = 48,
  height = 16,
  pattern = 512,
}

tile{
  layer = 2,
  x = 648,
  y = 1872,
  width = 48,
  height = 40,
  pattern = 511,
}

tile{
  layer = 2,
  x = 624,
  y = 1920,
  width = 144,
  height = 40,
  pattern = 511,
}

tile{
  layer = 2,
  x = 960,
  y = 1920,
  width = 96,
  height = 40,
  pattern = 511,
}

tile{
  layer = 2,
  x = 648,
  y = 1952,
  width = 192,
  height = 16,
  pattern = 512,
}

tile{
  layer = 2,
  x = 648,
  y = 1968,
  width = 192,
  height = 40,
  pattern = 511,
}

tile{
  layer = 2,
  x = 888,
  y = 1968,
  width = 528,
  height = 40,
  pattern = 511,
}

tile{
  layer = 2,
  x = 840,
  y = 1672,
  width = 8,
  height = 40,
  pattern = 514,
}

tile{
  layer = 2,
  x = 768,
  y = 1720,
  width = 8,
  height = 40,
  pattern = 514,
}

tile{
  layer = 2,
  x = 696,
  y = 1768,
  width = 8,
  height = 40,
  pattern = 514,
}

tile{
  layer = 2,
  x = 696,
  y = 1864,
  width = 8,
  height = 40,
  pattern = 514,
}

tile{
  layer = 2,
  x = 768,
  y = 1912,
  width = 8,
  height = 40,
  pattern = 514,
}

tile{
  layer = 2,
  x = 840,
  y = 1960,
  width = 8,
  height = 40,
  pattern = 514,
}

tile{
  layer = 2,
  x = 880,
  y = 1960,
  width = 8,
  height = 40,
  pattern = 513,
}

tile{
  layer = 2,
  x = 952,
  y = 1912,
  width = 8,
  height = 40,
  pattern = 513,
}

tile{
  layer = 2,
  x = 1024,
  y = 1768,
  width = 8,
  height = 40,
  pattern = 513,
}

tile{
  layer = 2,
  x = 952,
  y = 1720,
  width = 8,
  height = 40,
  pattern = 513,
}

tile{
  layer = 2,
  x = 880,
  y = 1672,
  width = 8,
  height = 40,
  pattern = 513,
}

tile{
  layer = 2,
  x = 1024,
  y = 1768,
  width = 8,
  height = 40,
  pattern = 513,
}

tile{
  layer = 2,
  x = 888,
  y = 1952,
  width = 768,
  height = 16,
  pattern = 512,
}

tile{
  layer = 2,
  x = 960,
  y = 1728,
  width = 576,
  height = 40,
  pattern = 511,
}

tile{
  layer = 2,
  x = 960,
  y = 1904,
  width = 48,
  height = 16,
  pattern = 512,
}

tile{
  layer = 2,
  x = 1008,
  y = 1904,
  width = 48,
  height = 16,
  pattern = 512,
}

tile{
  layer = 2,
  x = 1032,
  y = 1760,
  width = 384,
  height = 16,
  pattern = 512,
}

tile{
  layer = 2,
  x = 1656,
  y = 1088,
  width = 192,
  height = 16,
  pattern = 512,
}

tile{
  layer = 2,
  x = 1608,
  y = 1096,
  width = 8,
  height = 40,
  pattern = 514,
}

tile{
  layer = 2,
  x = 1648,
  y = 1096,
  width = 8,
  height = 40,
  pattern = 513,
}

tile{
  layer = 2,
  x = 1656,
  y = 1088,
  width = 192,
  height = 16,
  pattern = 512,
}

tile{
  layer = 2,
  x = 1416,
  y = 1184,
  width = 48,
  height = 16,
  pattern = 512,
}

tile{
  layer = 2,
  x = 1800,
  y = 1184,
  width = 48,
  height = 16,
  pattern = 512,
}

tile{
  layer = 2,
  x = 1416,
  y = 1200,
  width = 48,
  height = 40,
  pattern = 511,
}

tile{
  layer = 2,
  x = 1800,
  y = 1200,
  width = 48,
  height = 40,
  pattern = 511,
}

tile{
  layer = 2,
  x = 1416,
  y = 1280,
  width = 48,
  height = 16,
  pattern = 512,
}

tile{
  layer = 2,
  x = 1800,
  y = 1280,
  width = 48,
  height = 16,
  pattern = 512,
}

tile{
  layer = 2,
  x = 1416,
  y = 1296,
  width = 48,
  height = 40,
  pattern = 511,
}

tile{
  layer = 2,
  x = 1800,
  y = 1296,
  width = 48,
  height = 40,
  pattern = 511,
}

tile{
  layer = 2,
  x = 1728,
  y = 1344,
  width = 336,
  height = 40,
  pattern = 511,
}

tile{
  layer = 2,
  x = 1272,
  y = 1392,
  width = 336,
  height = 40,
  pattern = 511,
}

tile{
  layer = 2,
  x = 1656,
  y = 1392,
  width = 432,
  height = 40,
  pattern = 511,
}

tile{
  layer = 2,
  x = 1608,
  y = 1096,
  width = 8,
  height = 40,
  pattern = 514,
}

tile{
  layer = 2,
  x = 1536,
  y = 1144,
  width = 8,
  height = 40,
  pattern = 514,
}

tile{
  layer = 2,
  x = 1464,
  y = 1192,
  width = 8,
  height = 40,
  pattern = 514,
}

tile{
  layer = 2,
  x = 1464,
  y = 1288,
  width = 8,
  height = 40,
  pattern = 514,
}

tile{
  layer = 2,
  x = 1536,
  y = 1336,
  width = 8,
  height = 40,
  pattern = 514,
}

tile{
  layer = 2,
  x = 1608,
  y = 1384,
  width = 8,
  height = 40,
  pattern = 514,
}

tile{
  layer = 2,
  x = 1648,
  y = 1384,
  width = 8,
  height = 40,
  pattern = 513,
}

tile{
  layer = 2,
  x = 1720,
  y = 1336,
  width = 8,
  height = 40,
  pattern = 513,
}

tile{
  layer = 2,
  x = 1792,
  y = 1288,
  width = 8,
  height = 40,
  pattern = 513,
}

tile{
  layer = 2,
  x = 1792,
  y = 1192,
  width = 8,
  height = 40,
  pattern = 513,
}

tile{
  layer = 2,
  x = 1720,
  y = 1144,
  width = 8,
  height = 40,
  pattern = 513,
}

tile{
  layer = 2,
  x = 1648,
  y = 1096,
  width = 8,
  height = 40,
  pattern = 513,
}

tile{
  layer = 2,
  x = 1408,
  y = 1192,
  width = 8,
  height = 40,
  pattern = 513,
}

tile{
  layer = 2,
  x = 1800,
  y = 1280,
  width = 48,
  height = 16,
  pattern = 512,
}

tile{
  layer = 2,
  x = 1800,
  y = 1296,
  width = 48,
  height = 40,
  pattern = 511,
}

tile{
  layer = 2,
  x = 1848,
  y = 1192,
  width = 8,
  height = 40,
  pattern = 514,
}

tile{
  layer = 2,
  x = 1848,
  y = 1288,
  width = 8,
  height = 40,
  pattern = 514,
}

tile{
  layer = 2,
  x = 1792,
  y = 1192,
  width = 8,
  height = 40,
  pattern = 513,
}

tile{
  layer = 2,
  x = 1656,
  y = 1376,
  width = 192,
  height = 16,
  pattern = 512,
}

tile{
  layer = 2,
  x = 1728,
  y = 1152,
  width = 48,
  height = 40,
  pattern = 511,
}

tile{
  layer = 2,
  x = 1728,
  y = 1136,
  width = 48,
  height = 16,
  pattern = 512,
}

tile{
  layer = 2,
  x = 1776,
  y = 1152,
  width = 48,
  height = 40,
  pattern = 511,
}

tile{
  layer = 2,
  x = 1776,
  y = 1136,
  width = 48,
  height = 16,
  pattern = 512,
}

tile{
  layer = 2,
  x = 1800,
  y = 1184,
  width = 48,
  height = 16,
  pattern = 512,
}

tile{
  layer = 2,
  x = 1032,
  y = 1088,
  width = 192,
  height = 16,
  pattern = 512,
}

tile{
  layer = 2,
  x = 1224,
  y = 1096,
  width = 8,
  height = 40,
  pattern = 514,
}

tile{
  layer = 2,
  x = 1264,
  y = 1096,
  width = 8,
  height = 40,
  pattern = 513,
}

tile{
  layer = 2,
  x = 1032,
  y = 1184,
  width = 48,
  height = 16,
  pattern = 512,
}

tile{
  layer = 2,
  x = 1032,
  y = 1200,
  width = 48,
  height = 40,
  pattern = 511,
}

tile{
  layer = 2,
  x = 1032,
  y = 1280,
  width = 48,
  height = 16,
  pattern = 512,
}

tile{
  layer = 2,
  x = 1032,
  y = 1296,
  width = 48,
  height = 40,
  pattern = 511,
}

tile{
  layer = 2,
  x = 1344,
  y = 1344,
  width = 192,
  height = 40,
  pattern = 511,
}

tile{
  layer = 2,
  x = 1224,
  y = 1096,
  width = 8,
  height = 40,
  pattern = 514,
}

tile{
  layer = 2,
  x = 1152,
  y = 1144,
  width = 8,
  height = 40,
  pattern = 514,
}

tile{
  layer = 2,
  x = 1080,
  y = 1192,
  width = 8,
  height = 40,
  pattern = 514,
}

tile{
  layer = 2,
  x = 1080,
  y = 1288,
  width = 8,
  height = 40,
  pattern = 514,
}

tile{
  layer = 2,
  x = 1152,
  y = 1336,
  width = 8,
  height = 40,
  pattern = 514,
}

tile{
  layer = 2,
  x = 1224,
  y = 1384,
  width = 8,
  height = 40,
  pattern = 514,
}

tile{
  layer = 2,
  x = 1264,
  y = 1384,
  width = 8,
  height = 40,
  pattern = 513,
}

tile{
  layer = 2,
  x = 1336,
  y = 1336,
  width = 8,
  height = 40,
  pattern = 513,
}

tile{
  layer = 2,
  x = 1408,
  y = 1288,
  width = 8,
  height = 40,
  pattern = 513,
}

tile{
  layer = 2,
  x = 1408,
  y = 1192,
  width = 8,
  height = 40,
  pattern = 513,
}

tile{
  layer = 2,
  x = 1336,
  y = 1144,
  width = 8,
  height = 40,
  pattern = 513,
}

tile{
  layer = 2,
  x = 1264,
  y = 1096,
  width = 8,
  height = 40,
  pattern = 513,
}

tile{
  layer = 2,
  x = 1024,
  y = 1192,
  width = 8,
  height = 40,
  pattern = 513,
}

tile{
  layer = 2,
  x = 1464,
  y = 1288,
  width = 8,
  height = 40,
  pattern = 514,
}

tile{
  layer = 2,
  x = 1272,
  y = 1376,
  width = 336,
  height = 16,
  pattern = 512,
}

tile{
  layer = 2,
  x = 1344,
  y = 1152,
  width = 192,
  height = 40,
  pattern = 511,
}

tile{
  layer = 2,
  x = 1344,
  y = 1136,
  width = 192,
  height = 16,
  pattern = 512,
}

tile{
  layer = 2,
  x = 1344,
  y = 1328,
  width = 192,
  height = 16,
  pattern = 512,
}

tile{
  layer = 2,
  x = 504,
  y = 1104,
  width = 336,
  height = 40,
  pattern = 511,
}

tile{
  layer = 2,
  x = 888,
  y = 1088,
  width = 192,
  height = 16,
  pattern = 512,
}

tile{
  layer = 2,
  x = 840,
  y = 1096,
  width = 8,
  height = 40,
  pattern = 514,
}

tile{
  layer = 2,
  x = 880,
  y = 1096,
  width = 8,
  height = 40,
  pattern = 513,
}

tile{
  layer = 2,
  x = 888,
  y = 1088,
  width = 192,
  height = 16,
  pattern = 512,
}

tile{
  layer = 2,
  x = 648,
  y = 1184,
  width = 48,
  height = 16,
  pattern = 512,
}

tile{
  layer = 2,
  x = 1032,
  y = 1184,
  width = 48,
  height = 16,
  pattern = 512,
}

tile{
  layer = 2,
  x = 648,
  y = 1200,
  width = 48,
  height = 40,
  pattern = 511,
}

tile{
  layer = 2,
  x = 648,
  y = 1280,
  width = 48,
  height = 16,
  pattern = 512,
}

tile{
  layer = 2,
  x = 648,
  y = 1296,
  width = 48,
  height = 40,
  pattern = 511,
}

tile{
  layer = 2,
  x = 576,
  y = 1344,
  width = 192,
  height = 40,
  pattern = 511,
}

tile{
  layer = 2,
  x = 960,
  y = 1344,
  width = 192,
  height = 40,
  pattern = 511,
}

tile{
  layer = 2,
  x = 888,
  y = 1392,
  width = 336,
  height = 40,
  pattern = 511,
}

tile{
  layer = 2,
  x = 840,
  y = 1096,
  width = 8,
  height = 40,
  pattern = 514,
}

tile{
  layer = 2,
  x = 768,
  y = 1144,
  width = 8,
  height = 40,
  pattern = 514,
}

tile{
  layer = 2,
  x = 696,
  y = 1192,
  width = 8,
  height = 40,
  pattern = 514,
}

tile{
  layer = 2,
  x = 696,
  y = 1288,
  width = 8,
  height = 40,
  pattern = 514,
}

tile{
  layer = 2,
  x = 768,
  y = 1336,
  width = 8,
  height = 40,
  pattern = 514,
}

tile{
  layer = 2,
  x = 840,
  y = 1384,
  width = 8,
  height = 40,
  pattern = 514,
}

tile{
  layer = 2,
  x = 880,
  y = 1384,
  width = 8,
  height = 40,
  pattern = 513,
}

tile{
  layer = 2,
  x = 952,
  y = 1336,
  width = 8,
  height = 40,
  pattern = 513,
}

tile{
  layer = 2,
  x = 1024,
  y = 1288,
  width = 8,
  height = 40,
  pattern = 513,
}

tile{
  layer = 2,
  x = 952,
  y = 1144,
  width = 8,
  height = 40,
  pattern = 513,
}

tile{
  layer = 2,
  x = 880,
  y = 1096,
  width = 8,
  height = 40,
  pattern = 513,
}

tile{
  layer = 2,
  x = 640,
  y = 1192,
  width = 8,
  height = 40,
  pattern = 513,
}

tile{
  layer = 2,
  x = 888,
  y = 1376,
  width = 336,
  height = 16,
  pattern = 512,
}

tile{
  layer = 2,
  x = 960,
  y = 1152,
  width = 192,
  height = 40,
  pattern = 511,
}

tile{
  layer = 2,
  x = 960,
  y = 1328,
  width = 192,
  height = 16,
  pattern = 512,
}

tile{
  layer = 2,
  x = 1032,
  y = 1184,
  width = 48,
  height = 16,
  pattern = 512,
}

tile{
  layer = 2,
  x = 888,
  y = 800,
  width = 192,
  height = 16,
  pattern = 512,
}

tile{
  layer = 2,
  x = 840,
  y = 808,
  width = 8,
  height = 40,
  pattern = 514,
}

tile{
  layer = 2,
  x = 880,
  y = 808,
  width = 8,
  height = 40,
  pattern = 513,
}

tile{
  layer = 2,
  x = 888,
  y = 800,
  width = 192,
  height = 16,
  pattern = 512,
}

tile{
  layer = 2,
  x = 648,
  y = 896,
  width = 48,
  height = 16,
  pattern = 512,
}

tile{
  layer = 2,
  x = 648,
  y = 912,
  width = 48,
  height = 40,
  pattern = 511,
}

tile{
  layer = 2,
  x = 648,
  y = 992,
  width = 48,
  height = 16,
  pattern = 512,
}

tile{
  layer = 2,
  x = 1032,
  y = 992,
  width = 48,
  height = 16,
  pattern = 512,
}

tile{
  layer = 2,
  x = 648,
  y = 1008,
  width = 48,
  height = 40,
  pattern = 511,
}

tile{
  layer = 2,
  x = 840,
  y = 808,
  width = 8,
  height = 40,
  pattern = 514,
}

tile{
  layer = 2,
  x = 768,
  y = 856,
  width = 8,
  height = 40,
  pattern = 514,
}

tile{
  layer = 2,
  x = 696,
  y = 904,
  width = 8,
  height = 40,
  pattern = 514,
}

tile{
  layer = 2,
  x = 696,
  y = 1000,
  width = 8,
  height = 40,
  pattern = 514,
}

tile{
  layer = 2,
  x = 768,
  y = 1048,
  width = 8,
  height = 40,
  pattern = 514,
}

tile{
  layer = 2,
  x = 840,
  y = 1096,
  width = 8,
  height = 40,
  pattern = 514,
}

tile{
  layer = 2,
  x = 880,
  y = 1096,
  width = 8,
  height = 40,
  pattern = 513,
}

tile{
  layer = 2,
  x = 952,
  y = 1048,
  width = 8,
  height = 40,
  pattern = 513,
}

tile{
  layer = 2,
  x = 1024,
  y = 1000,
  width = 8,
  height = 40,
  pattern = 513,
}

tile{
  layer = 2,
  x = 1024,
  y = 904,
  width = 8,
  height = 40,
  pattern = 513,
}

tile{
  layer = 2,
  x = 952,
  y = 856,
  width = 8,
  height = 40,
  pattern = 513,
}

tile{
  layer = 2,
  x = 880,
  y = 808,
  width = 8,
  height = 40,
  pattern = 513,
}

tile{
  layer = 2,
  x = 640,
  y = 904,
  width = 8,
  height = 40,
  pattern = 513,
}

tile{
  layer = 2,
  x = 1032,
  y = 992,
  width = 48,
  height = 16,
  pattern = 512,
}

tile{
  layer = 2,
  x = 1080,
  y = 904,
  width = 8,
  height = 40,
  pattern = 514,
}

tile{
  layer = 2,
  x = 1080,
  y = 1000,
  width = 8,
  height = 40,
  pattern = 514,
}

tile{
  layer = 2,
  x = 1024,
  y = 904,
  width = 8,
  height = 40,
  pattern = 513,
}

tile{
  layer = 2,
  x = 888,
  y = 1088,
  width = 192,
  height = 16,
  pattern = 512,
}

tile{
  layer = 2,
  x = 960,
  y = 864,
  width = 192,
  height = 40,
  pattern = 511,
}

tile{
  layer = 2,
  x = 960,
  y = 848,
  width = 192,
  height = 16,
  pattern = 512,
}

tile{
  layer = 2,
  x = 960,
  y = 1040,
  width = 48,
  height = 16,
  pattern = 512,
}

tile{
  layer = 2,
  x = 960,
  y = 1136,
  width = 192,
  height = 16,
  pattern = 512,
}

tile{
  layer = 2,
  x = 648,
  y = 512,
  width = 192,
  height = 16,
  pattern = 512,
}

tile{
  layer = 2,
  x = 648,
  y = 528,
  width = 192,
  height = 40,
  pattern = 511,
}

tile{
  layer = 2,
  x = 888,
  y = 512,
  width = 192,
  height = 16,
  pattern = 512,
}

tile{
  layer = 2,
  x = 888,
  y = 528,
  width = 192,
  height = 40,
  pattern = 511,
}

tile{
  layer = 2,
  x = 840,
  y = 520,
  width = 8,
  height = 40,
  pattern = 514,
}

tile{
  layer = 2,
  x = 880,
  y = 520,
  width = 8,
  height = 40,
  pattern = 513,
}

tile{
  layer = 2,
  x = 648,
  y = 512,
  width = 192,
  height = 16,
  pattern = 512,
}

tile{
  layer = 2,
  x = 888,
  y = 512,
  width = 192,
  height = 16,
  pattern = 512,
}

tile{
  layer = 2,
  x = 648,
  y = 608,
  width = 48,
  height = 16,
  pattern = 512,
}

tile{
  layer = 2,
  x = 648,
  y = 624,
  width = 48,
  height = 40,
  pattern = 511,
}

tile{
  layer = 2,
  x = 648,
  y = 704,
  width = 48,
  height = 16,
  pattern = 512,
}

tile{
  layer = 2,
  x = 1032,
  y = 704,
  width = 48,
  height = 16,
  pattern = 512,
}

tile{
  layer = 2,
  x = 648,
  y = 720,
  width = 48,
  height = 40,
  pattern = 511,
}

tile{
  layer = 2,
  x = 768,
  y = 568,
  width = 8,
  height = 40,
  pattern = 514,
}

tile{
  layer = 2,
  x = 696,
  y = 616,
  width = 8,
  height = 40,
  pattern = 514,
}

tile{
  layer = 2,
  x = 696,
  y = 712,
  width = 8,
  height = 40,
  pattern = 514,
}

tile{
  layer = 2,
  x = 768,
  y = 760,
  width = 8,
  height = 40,
  pattern = 514,
}

tile{
  layer = 2,
  x = 840,
  y = 808,
  width = 8,
  height = 40,
  pattern = 514,
}

tile{
  layer = 2,
  x = 880,
  y = 808,
  width = 8,
  height = 40,
  pattern = 513,
}

tile{
  layer = 2,
  x = 952,
  y = 760,
  width = 8,
  height = 40,
  pattern = 513,
}

tile{
  layer = 2,
  x = 1024,
  y = 712,
  width = 8,
  height = 40,
  pattern = 513,
}

tile{
  layer = 2,
  x = 1024,
  y = 616,
  width = 8,
  height = 40,
  pattern = 513,
}

tile{
  layer = 2,
  x = 952,
  y = 568,
  width = 8,
  height = 40,
  pattern = 513,
}

tile{
  layer = 2,
  x = 640,
  y = 616,
  width = 8,
  height = 40,
  pattern = 513,
}

tile{
  layer = 2,
  x = 1032,
  y = 704,
  width = 48,
  height = 16,
  pattern = 512,
}

tile{
  layer = 2,
  x = 1080,
  y = 616,
  width = 8,
  height = 40,
  pattern = 514,
}

tile{
  layer = 2,
  x = 1080,
  y = 712,
  width = 8,
  height = 40,
  pattern = 514,
}

tile{
  layer = 2,
  x = 1024,
  y = 616,
  width = 8,
  height = 40,
  pattern = 513,
}

tile{
  layer = 2,
  x = 960,
  y = 576,
  width = 192,
  height = 40,
  pattern = 511,
}

tile{
  layer = 2,
  x = 960,
  y = 560,
  width = 192,
  height = 16,
  pattern = 512,
}

tile{
  layer = 2,
  x = 960,
  y = 752,
  width = 48,
  height = 16,
  pattern = 512,
}

tile{
  layer = 2,
  x = 1008,
  y = 752,
  width = 48,
  height = 16,
  pattern = 512,
}

tile{
  layer = 2,
  x = 264,
  y = 512,
  width = 192,
  height = 16,
  pattern = 512,
}

tile{
  layer = 2,
  x = 264,
  y = 528,
  width = 192,
  height = 40,
  pattern = 511,
}

tile{
  layer = 2,
  x = 504,
  y = 512,
  width = 192,
  height = 16,
  pattern = 512,
}

tile{
  layer = 2,
  x = 456,
  y = 520,
  width = 8,
  height = 40,
  pattern = 514,
}

tile{
  layer = 2,
  x = 496,
  y = 520,
  width = 8,
  height = 40,
  pattern = 513,
}

tile{
  layer = 2,
  x = 264,
  y = 512,
  width = 192,
  height = 16,
  pattern = 512,
}

tile{
  layer = 2,
  x = 504,
  y = 512,
  width = 192,
  height = 16,
  pattern = 512,
}

tile{
  layer = 2,
  x = 240,
  y = 560,
  width = 144,
  height = 16,
  pattern = 512,
}

tile{
  layer = 2,
  x = 240,
  y = 576,
  width = 144,
  height = 40,
  pattern = 511,
}

tile{
  layer = 2,
  x = 264,
  y = 608,
  width = 48,
  height = 16,
  pattern = 512,
}

tile{
  layer = 2,
  x = 648,
  y = 608,
  width = 48,
  height = 16,
  pattern = 512,
}

tile{
  layer = 2,
  x = 264,
  y = 624,
  width = 48,
  height = 40,
  pattern = 511,
}

tile{
  layer = 2,
  x = 264,
  y = 704,
  width = 48,
  height = 16,
  pattern = 512,
}

tile{
  layer = 2,
  x = 648,
  y = 704,
  width = 48,
  height = 16,
  pattern = 512,
}

tile{
  layer = 2,
  x = 264,
  y = 720,
  width = 48,
  height = 40,
  pattern = 511,
}

tile{
  layer = 2,
  x = 648,
  y = 720,
  width = 48,
  height = 40,
  pattern = 511,
}

tile{
  layer = 2,
  x = 240,
  y = 752,
  width = 144,
  height = 16,
  pattern = 512,
}

tile{
  layer = 2,
  x = 240,
  y = 768,
  width = 144,
  height = 40,
  pattern = 511,
}

tile{
  layer = 2,
  x = 576,
  y = 768,
  width = 192,
  height = 40,
  pattern = 511,
}

tile{
  layer = 2,
  x = 264,
  y = 800,
  width = 192,
  height = 16,
  pattern = 512,
}

tile{
  layer = 2,
  x = 264,
  y = 816,
  width = 192,
  height = 40,
  pattern = 511,
}

tile{
  layer = 2,
  x = 456,
  y = 520,
  width = 8,
  height = 40,
  pattern = 514,
}

tile{
  layer = 2,
  x = 384,
  y = 568,
  width = 8,
  height = 40,
  pattern = 514,
}

tile{
  layer = 2,
  x = 312,
  y = 616,
  width = 8,
  height = 40,
  pattern = 514,
}

tile{
  layer = 2,
  x = 312,
  y = 712,
  width = 8,
  height = 40,
  pattern = 514,
}

tile{
  layer = 2,
  x = 384,
  y = 760,
  width = 8,
  height = 40,
  pattern = 514,
}

tile{
  layer = 2,
  x = 456,
  y = 808,
  width = 8,
  height = 40,
  pattern = 514,
}

tile{
  layer = 2,
  x = 496,
  y = 808,
  width = 8,
  height = 40,
  pattern = 513,
}

tile{
  layer = 2,
  x = 568,
  y = 760,
  width = 8,
  height = 40,
  pattern = 513,
}

tile{
  layer = 2,
  x = 640,
  y = 712,
  width = 8,
  height = 40,
  pattern = 513,
}

tile{
  layer = 2,
  x = 640,
  y = 616,
  width = 8,
  height = 40,
  pattern = 513,
}

tile{
  layer = 2,
  x = 568,
  y = 568,
  width = 8,
  height = 40,
  pattern = 513,
}

tile{
  layer = 2,
  x = 496,
  y = 520,
  width = 8,
  height = 40,
  pattern = 513,
}

tile{
  layer = 2,
  x = 256,
  y = 616,
  width = 8,
  height = 40,
  pattern = 513,
}

tile{
  layer = 2,
  x = 696,
  y = 616,
  width = 8,
  height = 40,
  pattern = 514,
}

tile{
  layer = 2,
  x = 696,
  y = 712,
  width = 8,
  height = 40,
  pattern = 514,
}

tile{
  layer = 2,
  x = 640,
  y = 616,
  width = 8,
  height = 40,
  pattern = 513,
}

tile{
  layer = 2,
  x = 504,
  y = 800,
  width = 336,
  height = 16,
  pattern = 512,
}

tile{
  layer = 2,
  x = 576,
  y = 576,
  width = 192,
  height = 40,
  pattern = 511,
}

tile{
  layer = 2,
  x = 576,
  y = 560,
  width = 192,
  height = 16,
  pattern = 512,
}

tile{
  layer = 2,
  x = 576,
  y = 752,
  width = 192,
  height = 16,
  pattern = 512,
}

tile{
  layer = 2,
  x = 648,
  y = 608,
  width = 48,
  height = 16,
  pattern = 512,
}

tile{
  layer = 2,
  x = 264,
  y = 800,
  width = 192,
  height = 16,
  pattern = 512,
}

tile{
  layer = 2,
  x = 456,
  y = 808,
  width = 8,
  height = 40,
  pattern = 514,
}

tile{
  layer = 2,
  x = 496,
  y = 808,
  width = 8,
  height = 40,
  pattern = 513,
}

tile{
  layer = 2,
  x = 240,
  y = 848,
  width = 144,
  height = 16,
  pattern = 512,
}

tile{
  layer = 2,
  x = 240,
  y = 864,
  width = 144,
  height = 40,
  pattern = 511,
}

tile{
  layer = 2,
  x = 264,
  y = 896,
  width = 48,
  height = 16,
  pattern = 512,
}

tile{
  layer = 2,
  x = 264,
  y = 912,
  width = 48,
  height = 40,
  pattern = 511,
}

tile{
  layer = 2,
  x = 648,
  y = 992,
  width = 48,
  height = 16,
  pattern = 512,
}

tile{
  layer = 2,
  x = 576,
  y = 1056,
  width = 192,
  height = 40,
  pattern = 511,
}

tile{
  layer = 2,
  x = 456,
  y = 808,
  width = 8,
  height = 40,
  pattern = 514,
}

tile{
  layer = 2,
  x = 384,
  y = 856,
  width = 8,
  height = 40,
  pattern = 514,
}

tile{
  layer = 2,
  x = 312,
  y = 904,
  width = 8,
  height = 40,
  pattern = 514,
}

tile{
  layer = 2,
  x = 496,
  y = 1096,
  width = 8,
  height = 40,
  pattern = 513,
}

tile{
  layer = 2,
  x = 568,
  y = 1048,
  width = 8,
  height = 40,
  pattern = 513,
}

tile{
  layer = 2,
  x = 640,
  y = 1000,
  width = 8,
  height = 40,
  pattern = 513,
}

tile{
  layer = 2,
  x = 640,
  y = 904,
  width = 8,
  height = 40,
  pattern = 513,
}

tile{
  layer = 2,
  x = 568,
  y = 856,
  width = 8,
  height = 40,
  pattern = 513,
}

tile{
  layer = 2,
  x = 496,
  y = 808,
  width = 8,
  height = 40,
  pattern = 513,
}

tile{
  layer = 2,
  x = 256,
  y = 904,
  width = 8,
  height = 40,
  pattern = 513,
}

tile{
  layer = 2,
  x = 648,
  y = 992,
  width = 48,
  height = 16,
  pattern = 512,
}

tile{
  layer = 2,
  x = 696,
  y = 904,
  width = 8,
  height = 40,
  pattern = 514,
}

tile{
  layer = 2,
  x = 696,
  y = 1000,
  width = 8,
  height = 40,
  pattern = 514,
}

tile{
  layer = 2,
  x = 640,
  y = 904,
  width = 8,
  height = 40,
  pattern = 513,
}

tile{
  layer = 2,
  x = 504,
  y = 1088,
  width = 336,
  height = 16,
  pattern = 512,
}

tile{
  layer = 2,
  x = 576,
  y = 864,
  width = 192,
  height = 40,
  pattern = 511,
}

tile{
  layer = 2,
  x = 576,
  y = 848,
  width = 192,
  height = 16,
  pattern = 512,
}

tile{
  layer = 2,
  x = 576,
  y = 1040,
  width = 192,
  height = 16,
  pattern = 512,
}

tile{
  layer = 2,
  x = 496,
  y = 1096,
  width = 8,
  height = 40,
  pattern = 513,
}

tile{
  layer = 2,
  x = 264,
  y = 1296,
  width = 48,
  height = 40,
  pattern = 511,
}

tile{
  layer = 2,
  x = 240,
  y = 1328,
  width = 144,
  height = 16,
  pattern = 512,
}

tile{
  layer = 2,
  x = 0,
  y = 1344,
  width = 384,
  height = 40,
  pattern = 511,
}

tile{
  layer = 2,
  x = 264,
  y = 1376,
  width = 192,
  height = 16,
  pattern = 512,
}

tile{
  layer = 2,
  x = 312,
  y = 1288,
  width = 8,
  height = 40,
  pattern = 514,
}

tile{
  layer = 2,
  x = 384,
  y = 1336,
  width = 8,
  height = 40,
  pattern = 514,
}

tile{
  layer = 2,
  x = 568,
  y = 1336,
  width = 8,
  height = 40,
  pattern = 513,
}

tile{
  layer = 2,
  x = 640,
  y = 1192,
  width = 8,
  height = 40,
  pattern = 513,
}

tile{
  layer = 2,
  x = 568,
  y = 1144,
  width = 8,
  height = 40,
  pattern = 513,
}

tile{
  layer = 2,
  x = 496,
  y = 1096,
  width = 8,
  height = 40,
  pattern = 513,
}

tile{
  layer = 2,
  x = 576,
  y = 1152,
  width = 192,
  height = 40,
  pattern = 511,
}

tile{
  layer = 2,
  x = 576,
  y = 1136,
  width = 192,
  height = 16,
  pattern = 512,
}

tile{
  layer = 2,
  x = 576,
  y = 1328,
  width = 192,
  height = 16,
  pattern = 512,
}

tile{
  layer = 2,
  x = 264,
  y = 1376,
  width = 576,
  height = 16,
  pattern = 512,
}

tile{
  layer = 2,
  x = 648,
  y = 1472,
  width = 48,
  height = 16,
  pattern = 512,
}

tile{
  layer = 2,
  x = -24,
  y = 1488,
  width = 672,
  height = 40,
  pattern = 511,
}

tile{
  layer = 2,
  x = 648,
  y = 1488,
  width = 48,
  height = 40,
  pattern = 511,
}

tile{
  layer = 2,
  x = 648,
  y = 1568,
  width = 48,
  height = 16,
  pattern = 512,
}

tile{
  layer = 2,
  x = 648,
  y = 1584,
  width = 48,
  height = 40,
  pattern = 511,
}

tile{
  layer = 2,
  x = 552,
  y = 1680,
  width = 288,
  height = 40,
  pattern = 511,
}

tile{
  layer = 2,
  x = 544,
  y = 1672,
  width = 8,
  height = 40,
  pattern = 513,
}

tile{
  layer = 2,
  x = 568,
  y = 1624,
  width = 8,
  height = 40,
  pattern = 513,
}

tile{
  layer = 2,
  x = 640,
  y = 1576,
  width = 8,
  height = 40,
  pattern = 513,
}

tile{
  layer = 2,
  x = 696,
  y = 1480,
  width = 8,
  height = 40,
  pattern = 514,
}

tile{
  layer = 2,
  x = 696,
  y = 1576,
  width = 8,
  height = 40,
  pattern = 514,
}

tile{
  layer = 2,
  x = 576,
  y = 1616,
  width = 48,
  height = 16,
  pattern = 512,
}

tile{
  layer = 2,
  x = 624,
  y = 1616,
  width = 48,
  height = 16,
  pattern = 512,
}

tile{
  layer = 2,
  x = 648,
  y = 1472,
  width = 48,
  height = 16,
  pattern = 512,
}

tile{
  layer = 2,
  x = 840,
  y = 1384,
  width = 8,
  height = 40,
  pattern = 514,
}

tile{
  layer = 2,
  x = 1032,
  y = 1472,
  width = 48,
  height = 16,
  pattern = 512,
}

tile{
  layer = 2,
  x = 1032,
  y = 1488,
  width = 48,
  height = 40,
  pattern = 511,
}

tile{
  layer = 2,
  x = 1032,
  y = 1568,
  width = 48,
  height = 16,
  pattern = 512,
}

tile{
  layer = 2,
  x = 1032,
  y = 1584,
  width = 48,
  height = 40,
  pattern = 511,
}

tile{
  layer = 2,
  x = 624,
  y = 1616,
  width = 144,
  height = 16,
  pattern = 512,
}

tile{
  layer = 2,
  x = 888,
  y = 1680,
  width = 336,
  height = 40,
  pattern = 511,
}

tile{
  layer = 2,
  x = 840,
  y = 1384,
  width = 8,
  height = 40,
  pattern = 514,
}

tile{
  layer = 2,
  x = 768,
  y = 1432,
  width = 8,
  height = 40,
  pattern = 514,
}

tile{
  layer = 2,
  x = 696,
  y = 1480,
  width = 8,
  height = 40,
  pattern = 514,
}

tile{
  layer = 2,
  x = 696,
  y = 1576,
  width = 8,
  height = 40,
  pattern = 514,
}

tile{
  layer = 2,
  x = 768,
  y = 1624,
  width = 8,
  height = 40,
  pattern = 514,
}

tile{
  layer = 2,
  x = 840,
  y = 1672,
  width = 8,
  height = 40,
  pattern = 514,
}

tile{
  layer = 2,
  x = 880,
  y = 1672,
  width = 8,
  height = 40,
  pattern = 513,
}

tile{
  layer = 2,
  x = 952,
  y = 1624,
  width = 8,
  height = 40,
  pattern = 513,
}

tile{
  layer = 2,
  x = 1024,
  y = 1576,
  width = 8,
  height = 40,
  pattern = 513,
}

tile{
  layer = 2,
  x = 1024,
  y = 1480,
  width = 8,
  height = 40,
  pattern = 513,
}

tile{
  layer = 2,
  x = 952,
  y = 1432,
  width = 8,
  height = 40,
  pattern = 513,
}

tile{
  layer = 2,
  x = 1080,
  y = 1480,
  width = 8,
  height = 40,
  pattern = 514,
}

tile{
  layer = 2,
  x = 1080,
  y = 1576,
  width = 8,
  height = 40,
  pattern = 514,
}

tile{
  layer = 2,
  x = 1024,
  y = 1480,
  width = 8,
  height = 40,
  pattern = 513,
}

tile{
  layer = 2,
  x = 960,
  y = 1440,
  width = 192,
  height = 40,
  pattern = 511,
}

tile{
  layer = 2,
  x = 960,
  y = 1424,
  width = 192,
  height = 16,
  pattern = 512,
}

tile{
  layer = 2,
  x = 960,
  y = 1616,
  width = 192,
  height = 16,
  pattern = 512,
}

tile{
  layer = 2,
  x = 1032,
  y = 1472,
  width = 48,
  height = 16,
  pattern = 512,
}

tile{
  layer = 2,
  x = 1264,
  y = 1384,
  width = 8,
  height = 40,
  pattern = 513,
}

tile{
  layer = 2,
  x = 1032,
  y = 1472,
  width = 48,
  height = 16,
  pattern = 512,
}

tile{
  layer = 2,
  x = 1416,
  y = 1472,
  width = 48,
  height = 16,
  pattern = 512,
}

tile{
  layer = 2,
  x = 1416,
  y = 1488,
  width = 48,
  height = 40,
  pattern = 511,
}

tile{
  layer = 2,
  x = 1416,
  y = 1568,
  width = 48,
  height = 16,
  pattern = 512,
}

tile{
  layer = 2,
  x = 1416,
  y = 1584,
  width = 48,
  height = 40,
  pattern = 511,
}

tile{
  layer = 2,
  x = 1344,
  y = 1632,
  width = 192,
  height = 40,
  pattern = 511,
}

tile{
  layer = 2,
  x = 1152,
  y = 1432,
  width = 8,
  height = 40,
  pattern = 514,
}

tile{
  layer = 2,
  x = 1080,
  y = 1576,
  width = 8,
  height = 40,
  pattern = 514,
}

tile{
  layer = 2,
  x = 1152,
  y = 1624,
  width = 8,
  height = 40,
  pattern = 514,
}

tile{
  layer = 2,
  x = 1224,
  y = 1672,
  width = 8,
  height = 40,
  pattern = 514,
}

tile{
  layer = 2,
  x = 1264,
  y = 1672,
  width = 8,
  height = 40,
  pattern = 513,
}

tile{
  layer = 2,
  x = 1336,
  y = 1624,
  width = 8,
  height = 40,
  pattern = 513,
}

tile{
  layer = 2,
  x = 1408,
  y = 1480,
  width = 8,
  height = 40,
  pattern = 513,
}

tile{
  layer = 2,
  x = 1336,
  y = 1432,
  width = 8,
  height = 40,
  pattern = 513,
}

tile{
  layer = 2,
  x = 1264,
  y = 1384,
  width = 8,
  height = 40,
  pattern = 513,
}

tile{
  layer = 2,
  x = 1464,
  y = 1488,
  width = 8,
  height = 40,
  pattern = 514,
}

tile{
  layer = 2,
  x = 1464,
  y = 1576,
  width = 8,
  height = 40,
  pattern = 514,
}

tile{
  layer = 2,
  x = 1408,
  y = 1480,
  width = 8,
  height = 40,
  pattern = 513,
}

tile{
  layer = 2,
  x = 1272,
  y = 1664,
  width = 336,
  height = 16,
  pattern = 512,
}

tile{
  layer = 2,
  x = 1344,
  y = 1440,
  width = 192,
  height = 40,
  pattern = 511,
}

tile{
  layer = 2,
  x = 1344,
  y = 1424,
  width = 48,
  height = 16,
  pattern = 512,
}

tile{
  layer = 2,
  x = 1344,
  y = 1616,
  width = 192,
  height = 16,
  pattern = 512,
}

tile{
  layer = 2,
  x = 1392,
  y = 1424,
  width = 48,
  height = 16,
  pattern = 512,
}

tile{
  layer = 2,
  x = 1656,
  y = 1376,
  width = 192,
  height = 16,
  pattern = 512,
}

tile{
  layer = 2,
  x = 1608,
  y = 1384,
  width = 8,
  height = 40,
  pattern = 514,
}

tile{
  layer = 2,
  x = 1648,
  y = 1384,
  width = 8,
  height = 40,
  pattern = 513,
}

tile{
  layer = 2,
  x = 1656,
  y = 1376,
  width = 432,
  height = 16,
  pattern = 512,
}

tile{
  layer = 2,
  x = 1392,
  y = 1424,
  width = 144,
  height = 16,
  pattern = 512,
}

tile{
  layer = 2,
  x = 1800,
  y = 1472,
  width = 48,
  height = 16,
  pattern = 512,
}

tile{
  layer = 2,
  x = 1800,
  y = 1488,
  width = 288,
  height = 40,
  pattern = 511,
}

tile{
  layer = 2,
  x = 1800,
  y = 1568,
  width = 48,
  height = 16,
  pattern = 512,
}

tile{
  layer = 2,
  x = 1800,
  y = 1584,
  width = 48,
  height = 40,
  pattern = 511,
}

tile{
  layer = 2,
  x = 1728,
  y = 1632,
  width = 144,
  height = 40,
  pattern = 511,
}

tile{
  layer = 2,
  x = 1272,
  y = 1680,
  width = 336,
  height = 40,
  pattern = 511,
}

tile{
  layer = 2,
  x = 1656,
  y = 1680,
  width = 192,
  height = 40,
  pattern = 511,
}

tile{
  layer = 2,
  x = 1608,
  y = 1384,
  width = 8,
  height = 40,
  pattern = 514,
}

tile{
  layer = 2,
  x = 1536,
  y = 1432,
  width = 8,
  height = 40,
  pattern = 514,
}

tile{
  layer = 2,
  x = 1536,
  y = 1624,
  width = 8,
  height = 40,
  pattern = 514,
}

tile{
  layer = 2,
  x = 1608,
  y = 1672,
  width = 8,
  height = 40,
  pattern = 514,
}

tile{
  layer = 2,
  x = 1648,
  y = 1672,
  width = 8,
  height = 40,
  pattern = 513,
}

tile{
  layer = 2,
  x = 1720,
  y = 1624,
  width = 8,
  height = 40,
  pattern = 513,
}

tile{
  layer = 2,
  x = 1792,
  y = 1576,
  width = 8,
  height = 40,
  pattern = 513,
}

tile{
  layer = 2,
  x = 1792,
  y = 1480,
  width = 8,
  height = 40,
  pattern = 513,
}

tile{
  layer = 2,
  x = 1720,
  y = 1432,
  width = 8,
  height = 40,
  pattern = 513,
}

tile{
  layer = 2,
  x = 1648,
  y = 1384,
  width = 8,
  height = 40,
  pattern = 513,
}

tile{
  layer = 2,
  x = 1800,
  y = 1568,
  width = 48,
  height = 16,
  pattern = 512,
}

tile{
  layer = 2,
  x = 1848,
  y = 1576,
  width = 8,
  height = 40,
  pattern = 514,
}

tile{
  layer = 2,
  x = 1792,
  y = 1480,
  width = 8,
  height = 40,
  pattern = 513,
}

tile{
  layer = 2,
  x = 1656,
  y = 1664,
  width = 192,
  height = 16,
  pattern = 512,
}

tile{
  layer = 2,
  x = 1728,
  y = 1440,
  width = 336,
  height = 40,
  pattern = 511,
}

tile{
  layer = 2,
  x = 1728,
  y = 1424,
  width = 48,
  height = 16,
  pattern = 512,
}

tile{
  layer = 2,
  x = 1728,
  y = 1616,
  width = 48,
  height = 16,
  pattern = 512,
}

tile{
  layer = 2,
  x = 1776,
  y = 1424,
  width = 288,
  height = 16,
  pattern = 512,
}

tile{
  layer = 2,
  x = 1776,
  y = 1616,
  width = 96,
  height = 16,
  pattern = 512,
}

tile{
  layer = 2,
  x = 1800,
  y = 1472,
  width = 288,
  height = 16,
  pattern = 512,
}

tile{
  layer = 2,
  x = 1608,
  y = 1672,
  width = 8,
  height = 40,
  pattern = 514,
}

tile{
  layer = 2,
  x = 1648,
  y = 1672,
  width = 8,
  height = 40,
  pattern = 513,
}

tile{
  layer = 2,
  x = 1416,
  y = 1760,
  width = 48,
  height = 16,
  pattern = 512,
}

tile{
  layer = 2,
  x = 1800,
  y = 1760,
  width = 48,
  height = 16,
  pattern = 512,
}

tile{
  layer = 2,
  x = 1032,
  y = 1776,
  width = 432,
  height = 40,
  pattern = 511,
}

tile{
  layer = 2,
  x = 1800,
  y = 1776,
  width = 48,
  height = 40,
  pattern = 511,
}

tile{
  layer = 2,
  x = 1800,
  y = 1856,
  width = 48,
  height = 16,
  pattern = 512,
}

tile{
  layer = 2,
  x = 1800,
  y = 1872,
  width = 48,
  height = 40,
  pattern = 511,
}

tile{
  layer = 2,
  x = 1056,
  y = 1904,
  width = 672,
  height = 16,
  pattern = 512,
}

tile{
  layer = 2,
  x = 1728,
  y = 1920,
  width = 336,
  height = 40,
  pattern = 511,
}

tile{
  layer = 2,
  x = 1416,
  y = 1968,
  width = 240,
  height = 40,
  pattern = 511,
}

tile{
  layer = 2,
  x = 1656,
  y = 1968,
  width = 432,
  height = 40,
  pattern = 511,
}

tile{
  layer = 2,
  x = 1608,
  y = 1672,
  width = 8,
  height = 40,
  pattern = 514,
}

tile{
  layer = 2,
  x = 1536,
  y = 1720,
  width = 8,
  height = 40,
  pattern = 514,
}

tile{
  layer = 2,
  x = 1464,
  y = 1768,
  width = 8,
  height = 40,
  pattern = 514,
}

tile{
  layer = 2,
  x = 1792,
  y = 1864,
  width = 8,
  height = 40,
  pattern = 513,
}

tile{
  layer = 2,
  x = 1792,
  y = 1768,
  width = 8,
  height = 40,
  pattern = 513,
}

tile{
  layer = 2,
  x = 1720,
  y = 1720,
  width = 8,
  height = 40,
  pattern = 513,
}

tile{
  layer = 2,
  x = 1648,
  y = 1672,
  width = 8,
  height = 40,
  pattern = 513,
}

tile{
  layer = 2,
  x = 1800,
  y = 1872,
  width = 288,
  height = 40,
  pattern = 511,
}

tile{
  layer = 2,
  x = 1848,
  y = 1768,
  width = 8,
  height = 40,
  pattern = 514,
}

tile{
  layer = 2,
  x = 1792,
  y = 1768,
  width = 8,
  height = 40,
  pattern = 513,
}

tile{
  layer = 2,
  x = 1656,
  y = 1952,
  width = 432,
  height = 16,
  pattern = 512,
}

tile{
  layer = 2,
  x = 1728,
  y = 1728,
  width = 144,
  height = 40,
  pattern = 511,
}

tile{
  layer = 2,
  x = 1728,
  y = 1712,
  width = 144,
  height = 16,
  pattern = 512,
}

tile{
  layer = 2,
  x = 1728,
  y = 1904,
  width = 48,
  height = 16,
  pattern = 512,
}

tile{
  layer = 2,
  x = 1776,
  y = 1904,
  width = 288,
  height = 16,
  pattern = 512,
}

tile{
  layer = 2,
  x = 1800,
  y = 1760,
  width = 48,
  height = 16,
  pattern = 512,
}

tile{
  layer = 2,
  x = 960,
  y = 1712,
  width = 576,
  height = 16,
  pattern = 512,
}

tile{
  layer = 2,
  x = 576,
  y = 1712,
  width = 192,
  height = 16,
  pattern = 512,
}

tile{
  layer = 2,
  x = 640,
  y = 1768,
  width = 8,
  height = 40,
  pattern = 513,
}

tile{
  layer = 2,
  x = 640,
  y = 1864,
  width = 8,
  height = 40,
  pattern = 513,
}

tile{
  layer = 2,
  x = 624,
  y = 1904,
  width = 144,
  height = 16,
  pattern = 512,
}

tile{
  layer = 2,
  x = 48,
  y = 2000,
  width = 2016,
  height = 16,
  pattern = 512,
}

tile{
  layer = 2,
  x = 48,
  y = 2016,
  width = 2016,
  height = 40,
  pattern = 511,
}

tile{
  layer = 2,
  x = 640,
  y = 1960,
  width = 8,
  height = 40,
  pattern = 513,
}

tile{
  layer = 2,
  x = 616,
  y = 1912,
  width = 8,
  height = 40,
  pattern = 513,
}

tile{
  layer = 2,
  x = 568,
  y = 1720,
  width = 8,
  height = 40,
  pattern = 513,
}

tile{
  layer = 2,
  x = 1776,
  y = 1808,
  width = 96,
  height = 16,
  pattern = 512,
}

tile{
  layer = 2,
  x = 1776,
  y = 1824,
  width = 96,
  height = 40,
  pattern = 511,
}

tile{
  layer = 2,
  x = 1768,
  y = 1816,
  width = 8,
  height = 40,
  pattern = 513,
}

tile{
  layer = 2,
  x = 1872,
  y = 1624,
  width = 8,
  height = 40,
  pattern = 514,
}

tile{
  layer = 2,
  x = 1848,
  y = 1672,
  width = 8,
  height = 40,
  pattern = 514,
}

tile{
  layer = 2,
  x = 1872,
  y = 1720,
  width = 8,
  height = 40,
  pattern = 514,
}

tile{
  layer = 2,
  x = 1872,
  y = 1816,
  width = 8,
  height = 40,
  pattern = 514,
}

tile{
  layer = 2,
  x = 2016,
  y = 1520,
  width = 48,
  height = 16,
  pattern = 512,
}

tile{
  layer = 2,
  x = 2016,
  y = 1536,
  width = 48,
  height = 40,
  pattern = 511,
}

tile{
  layer = 2,
  x = 2040,
  y = 1568,
  width = 48,
  height = 16,
  pattern = 512,
}

tile{
  layer = 2,
  x = 2040,
  y = 1584,
  width = 48,
  height = 40,
  pattern = 511,
}

tile{
  layer = 2,
  x = 2016,
  y = 1616,
  width = 48,
  height = 16,
  pattern = 512,
}

tile{
  layer = 2,
  x = 2016,
  y = 1632,
  width = 48,
  height = 40,
  pattern = 511,
}

tile{
  layer = 2,
  x = 2040,
  y = 1664,
  width = 48,
  height = 16,
  pattern = 512,
}

tile{
  layer = 2,
  x = 2040,
  y = 1680,
  width = 48,
  height = 40,
  pattern = 511,
}

tile{
  layer = 2,
  x = 2016,
  y = 1712,
  width = 48,
  height = 16,
  pattern = 512,
}

tile{
  layer = 2,
  x = 2016,
  y = 1728,
  width = 48,
  height = 40,
  pattern = 511,
}

tile{
  layer = 2,
  x = 2040,
  y = 1760,
  width = 48,
  height = 16,
  pattern = 512,
}

tile{
  layer = 2,
  x = 2040,
  y = 1776,
  width = 48,
  height = 40,
  pattern = 511,
}

tile{
  layer = 2,
  x = 2016,
  y = 1808,
  width = 48,
  height = 16,
  pattern = 512,
}

tile{
  layer = 2,
  x = 2016,
  y = 1824,
  width = 48,
  height = 40,
  pattern = 511,
}

tile{
  layer = 2,
  x = 1800,
  y = 1856,
  width = 288,
  height = 16,
  pattern = 512,
}

tile{
  layer = 2,
  x = 2008,
  y = 1528,
  width = 8,
  height = 40,
  pattern = 513,
}

tile{
  layer = 2,
  x = 2032,
  y = 1576,
  width = 8,
  height = 40,
  pattern = 513,
}

tile{
  layer = 2,
  x = 2008,
  y = 1624,
  width = 8,
  height = 40,
  pattern = 513,
}

tile{
  layer = 2,
  x = 2032,
  y = 1672,
  width = 8,
  height = 40,
  pattern = 513,
}

tile{
  layer = 2,
  x = 2008,
  y = 1720,
  width = 8,
  height = 40,
  pattern = 513,
}

tile{
  layer = 2,
  x = 2032,
  y = 1768,
  width = 8,
  height = 40,
  pattern = 513,
}

tile{
  layer = 2,
  x = 2008,
  y = 1816,
  width = 8,
  height = 40,
  pattern = 513,
}

tile{
  layer = 2,
  x = 2016,
  y = 1136,
  width = 48,
  height = 16,
  pattern = 512,
}

tile{
  layer = 2,
  x = 2016,
  y = 1152,
  width = 48,
  height = 40,
  pattern = 511,
}

tile{
  layer = 2,
  x = 2040,
  y = 1184,
  width = 48,
  height = 16,
  pattern = 512,
}

tile{
  layer = 2,
  x = 2040,
  y = 1200,
  width = 48,
  height = 40,
  pattern = 511,
}

tile{
  layer = 2,
  x = 2016,
  y = 1232,
  width = 48,
  height = 16,
  pattern = 512,
}

tile{
  layer = 2,
  x = 2016,
  y = 1248,
  width = 48,
  height = 40,
  pattern = 511,
}

tile{
  layer = 2,
  x = 2040,
  y = 1280,
  width = 48,
  height = 16,
  pattern = 512,
}

tile{
  layer = 2,
  x = 2040,
  y = 1296,
  width = 48,
  height = 40,
  pattern = 511,
}

tile{
  layer = 2,
  x = 2008,
  y = 1144,
  width = 8,
  height = 40,
  pattern = 513,
}

tile{
  layer = 2,
  x = 2032,
  y = 1192,
  width = 8,
  height = 40,
  pattern = 513,
}

tile{
  layer = 2,
  x = 2008,
  y = 1240,
  width = 8,
  height = 40,
  pattern = 513,
}

tile{
  layer = 2,
  x = 2032,
  y = 1288,
  width = 8,
  height = 40,
  pattern = 513,
}

tile{
  layer = 2,
  x = 1728,
  y = 1328,
  width = 336,
  height = 16,
  pattern = 512,
}

tile{
  layer = 2,
  x = 1824,
  y = 1144,
  width = 8,
  height = 40,
  pattern = 514,
}

tile{
  layer = 2,
  x = 232,
  y = 856,
  width = 8,
  height = 40,
  pattern = 513,
}

tile{
  layer = 2,
  x = 256,
  y = 808,
  width = 8,
  height = 40,
  pattern = 513,
}

tile{
  layer = 2,
  x = 232,
  y = 760,
  width = 8,
  height = 40,
  pattern = 513,
}

tile{
  layer = 2,
  x = 256,
  y = 712,
  width = 8,
  height = 40,
  pattern = 513,
}

tile{
  layer = 2,
  x = -24,
  y = 1968,
  width = 48,
  height = 40,
  pattern = 511,
}

tile{
  layer = 2,
  x = 24,
  y = 1960,
  width = 8,
  height = 40,
  pattern = 514,
}

tile{
  layer = 2,
  x = 0,
  y = 2000,
  width = 48,
  height = 16,
  pattern = 512,
}

tile{
  layer = 2,
  x = 0,
  y = 2016,
  width = 48,
  height = 40,
  pattern = 511,
}

tile{
  layer = 2,
  x = -24,
  y = 1872,
  width = 48,
  height = 40,
  pattern = 511,
}

tile{
  layer = 2,
  x = 24,
  y = 1864,
  width = 8,
  height = 40,
  pattern = 514,
}

tile{
  layer = 2,
  x = 0,
  y = 1904,
  width = 48,
  height = 16,
  pattern = 512,
}

tile{
  layer = 2,
  x = 0,
  y = 1920,
  width = 48,
  height = 40,
  pattern = 511,
}

tile{
  layer = 2,
  x = -24,
  y = 1952,
  width = 48,
  height = 16,
  pattern = 512,
}

tile{
  layer = 2,
  x = -24,
  y = 1776,
  width = 48,
  height = 40,
  pattern = 511,
}

tile{
  layer = 2,
  x = 24,
  y = 1768,
  width = 8,
  height = 40,
  pattern = 514,
}

tile{
  layer = 2,
  x = 0,
  y = 1808,
  width = 48,
  height = 16,
  pattern = 512,
}

tile{
  layer = 2,
  x = 0,
  y = 1824,
  width = 48,
  height = 40,
  pattern = 511,
}

tile{
  layer = 2,
  x = -24,
  y = 1680,
  width = 48,
  height = 40,
  pattern = 511,
}

tile{
  layer = 2,
  x = 24,
  y = 1672,
  width = 8,
  height = 40,
  pattern = 514,
}

tile{
  layer = 2,
  x = 0,
  y = 1712,
  width = 48,
  height = 16,
  pattern = 512,
}

tile{
  layer = 2,
  x = 0,
  y = 1728,
  width = 48,
  height = 40,
  pattern = 511,
}

tile{
  layer = 2,
  x = -24,
  y = 1760,
  width = 48,
  height = 16,
  pattern = 512,
}

tile{
  layer = 2,
  x = -24,
  y = 1856,
  width = 48,
  height = 16,
  pattern = 512,
}

tile{
  layer = 2,
  x = 48,
  y = 1912,
  width = 8,
  height = 40,
  pattern = 514,
}

tile{
  layer = 2,
  x = 48,
  y = 1816,
  width = 8,
  height = 40,
  pattern = 514,
}

tile{
  layer = 2,
  x = 48,
  y = 1720,
  width = 8,
  height = 40,
  pattern = 514,
}

tile{
  layer = 2,
  x = -24,
  y = 1584,
  width = 48,
  height = 40,
  pattern = 511,
}

tile{
  layer = 2,
  x = 24,
  y = 1576,
  width = 8,
  height = 40,
  pattern = 514,
}

tile{
  layer = 2,
  x = 0,
  y = 1616,
  width = 48,
  height = 16,
  pattern = 512,
}

tile{
  layer = 2,
  x = 0,
  y = 1632,
  width = 48,
  height = 40,
  pattern = 511,
}

tile{
  layer = 2,
  x = 0,
  y = 1520,
  width = 48,
  height = 16,
  pattern = 512,
}

tile{
  layer = 2,
  x = 0,
  y = 1536,
  width = 48,
  height = 40,
  pattern = 511,
}

tile{
  layer = 2,
  x = -24,
  y = 1568,
  width = 48,
  height = 16,
  pattern = 512,
}

tile{
  layer = 2,
  x = 48,
  y = 1624,
  width = 8,
  height = 40,
  pattern = 514,
}

tile{
  layer = 2,
  x = 48,
  y = 1528,
  width = 8,
  height = 40,
  pattern = 514,
}

tile{
  layer = 2,
  x = -24,
  y = 1664,
  width = 48,
  height = 16,
  pattern = 512,
}

tile{
  layer = 2,
  x = -24,
  y = 1392,
  width = 864,
  height = 40,
  pattern = 511,
}

tile{
  layer = 2,
  x = 0,
  y = 1440,
  width = 768,
  height = 40,
  pattern = 511,
}

tile{
  layer = 2,
  x = -24,
  y = 1296,
  width = 48,
  height = 40,
  pattern = 511,
}

tile{
  layer = 2,
  x = 24,
  y = 1288,
  width = 8,
  height = 40,
  pattern = 514,
}

tile{
  layer = 2,
  x = 0,
  y = 1328,
  width = 240,
  height = 16,
  pattern = 512,
}

tile{
  layer = 2,
  x = -24,
  y = 1200,
  width = 48,
  height = 40,
  pattern = 511,
}

tile{
  layer = 2,
  x = 24,
  y = 1192,
  width = 8,
  height = 40,
  pattern = 514,
}

tile{
  layer = 2,
  x = 0,
  y = 1232,
  width = 48,
  height = 16,
  pattern = 512,
}

tile{
  layer = 2,
  x = 0,
  y = 1248,
  width = 48,
  height = 40,
  pattern = 511,
}

tile{
  layer = 2,
  x = -24,
  y = 1280,
  width = 48,
  height = 16,
  pattern = 512,
}

tile{
  layer = 2,
  x = -24,
  y = 1376,
  width = 288,
  height = 16,
  pattern = 512,
}

tile{
  layer = 2,
  x = 48,
  y = 1240,
  width = 8,
  height = 40,
  pattern = 514,
}

tile{
  layer = 2,
  x = -24,
  y = 1104,
  width = 48,
  height = 40,
  pattern = 511,
}

tile{
  layer = 2,
  x = 24,
  y = 1096,
  width = 8,
  height = 40,
  pattern = 514,
}

tile{
  layer = 2,
  x = 0,
  y = 1136,
  width = 48,
  height = 16,
  pattern = 512,
}

tile{
  layer = 2,
  x = 0,
  y = 1152,
  width = 48,
  height = 40,
  pattern = 511,
}

tile{
  layer = 2,
  x = 48,
  y = 1144,
  width = 8,
  height = 40,
  pattern = 514,
}

tile{
  layer = 2,
  x = -24,
  y = 1184,
  width = 48,
  height = 16,
  pattern = 512,
}

tile{
  layer = 2,
  x = -24,
  y = 1472,
  width = 720,
  height = 16,
  pattern = 512,
}

tile{
  layer = 2,
  x = 0,
  y = 1424,
  width = 768,
  height = 16,
  pattern = 512,
}

tile{
  layer = 2,
  x = -24,
  y = 1008,
  width = 48,
  height = 40,
  pattern = 511,
}

tile{
  layer = 2,
  x = 24,
  y = 1000,
  width = 8,
  height = 40,
  pattern = 514,
}

tile{
  layer = 2,
  x = 0,
  y = 1040,
  width = 48,
  height = 16,
  pattern = 512,
}

tile{
  layer = 2,
  x = 0,
  y = 1056,
  width = 48,
  height = 40,
  pattern = 511,
}

tile{
  layer = 2,
  x = -24,
  y = 1088,
  width = 48,
  height = 16,
  pattern = 512,
}

tile{
  layer = 2,
  x = -24,
  y = 912,
  width = 48,
  height = 40,
  pattern = 511,
}

tile{
  layer = 2,
  x = 24,
  y = 904,
  width = 8,
  height = 40,
  pattern = 514,
}

tile{
  layer = 2,
  x = 0,
  y = 944,
  width = 48,
  height = 16,
  pattern = 512,
}

tile{
  layer = 2,
  x = 0,
  y = 960,
  width = 48,
  height = 40,
  pattern = 511,
}

tile{
  layer = 2,
  x = -24,
  y = 816,
  width = 48,
  height = 40,
  pattern = 511,
}

tile{
  layer = 2,
  x = 24,
  y = 808,
  width = 8,
  height = 40,
  pattern = 514,
}

tile{
  layer = 2,
  x = 0,
  y = 848,
  width = 48,
  height = 16,
  pattern = 512,
}

tile{
  layer = 2,
  x = 0,
  y = 864,
  width = 48,
  height = 40,
  pattern = 511,
}

tile{
  layer = 2,
  x = -24,
  y = 896,
  width = 48,
  height = 16,
  pattern = 512,
}

tile{
  layer = 2,
  x = -24,
  y = 992,
  width = 48,
  height = 16,
  pattern = 512,
}

tile{
  layer = 2,
  x = 48,
  y = 1048,
  width = 8,
  height = 40,
  pattern = 514,
}

tile{
  layer = 2,
  x = 48,
  y = 952,
  width = 8,
  height = 40,
  pattern = 514,
}

tile{
  layer = 2,
  x = 48,
  y = 856,
  width = 8,
  height = 40,
  pattern = 514,
}

tile{
  layer = 2,
  x = -24,
  y = 720,
  width = 48,
  height = 40,
  pattern = 511,
}

tile{
  layer = 2,
  x = 24,
  y = 712,
  width = 8,
  height = 40,
  pattern = 514,
}

tile{
  layer = 2,
  x = 0,
  y = 752,
  width = 48,
  height = 16,
  pattern = 512,
}

tile{
  layer = 2,
  x = 0,
  y = 768,
  width = 48,
  height = 40,
  pattern = 511,
}

tile{
  layer = 2,
  x = 48,
  y = 760,
  width = 8,
  height = 40,
  pattern = 514,
}

tile{
  layer = 2,
  x = -24,
  y = 800,
  width = 48,
  height = 16,
  pattern = 512,
}

tile{
  layer = 2,
  x = -24,
  y = 624,
  width = 48,
  height = 40,
  pattern = 511,
}

tile{
  layer = 2,
  x = 24,
  y = 616,
  width = 8,
  height = 40,
  pattern = 514,
}

tile{
  layer = 2,
  x = 0,
  y = 656,
  width = 48,
  height = 16,
  pattern = 512,
}

tile{
  layer = 2,
  x = 0,
  y = 672,
  width = 48,
  height = 40,
  pattern = 511,
}

tile{
  layer = 2,
  x = -24,
  y = 704,
  width = 48,
  height = 16,
  pattern = 512,
}

tile{
  layer = 2,
  x = -24,
  y = 528,
  width = 48,
  height = 40,
  pattern = 511,
}

tile{
  layer = 2,
  x = 24,
  y = 520,
  width = 8,
  height = 40,
  pattern = 514,
}

tile{
  layer = 2,
  x = 0,
  y = 560,
  width = 48,
  height = 16,
  pattern = 512,
}

tile{
  layer = 2,
  x = 0,
  y = 576,
  width = 48,
  height = 40,
  pattern = 511,
}

tile{
  layer = 2,
  x = -24,
  y = 432,
  width = 48,
  height = 40,
  pattern = 511,
}

tile{
  layer = 2,
  x = 24,
  y = 424,
  width = 8,
  height = 40,
  pattern = 514,
}

tile{
  layer = 2,
  x = 0,
  y = 464,
  width = 48,
  height = 16,
  pattern = 512,
}

tile{
  layer = 2,
  x = 0,
  y = 480,
  width = 48,
  height = 40,
  pattern = 511,
}

tile{
  layer = 2,
  x = -24,
  y = 512,
  width = 48,
  height = 16,
  pattern = 512,
}

tile{
  layer = 2,
  x = -24,
  y = 608,
  width = 48,
  height = 16,
  pattern = 512,
}

tile{
  layer = 2,
  x = 48,
  y = 664,
  width = 8,
  height = 40,
  pattern = 514,
}

tile{
  layer = 2,
  x = 48,
  y = 568,
  width = 8,
  height = 40,
  pattern = 514,
}

tile{
  layer = 2,
  x = 48,
  y = 472,
  width = 8,
  height = 40,
  pattern = 514,
}

tile{
  layer = 2,
  x = 24,
  y = 328,
  width = 8,
  height = 40,
  pattern = 514,
}

tile{
  layer = 2,
  x = 0,
  y = 368,
  width = 48,
  height = 16,
  pattern = 512,
}

tile{
  layer = 2,
  x = 0,
  y = 384,
  width = 48,
  height = 40,
  pattern = 511,
}

tile{
  layer = 2,
  x = 48,
  y = 376,
  width = 8,
  height = 40,
  pattern = 514,
}

tile{
  layer = 2,
  x = -24,
  y = 416,
  width = 48,
  height = 16,
  pattern = 512,
}

tile{
  layer = 2,
  x = 240,
  y = 1248,
  width = 48,
  height = 40,
  pattern = 511,
}

tile{
  layer = 2,
  x = 288,
  y = 1240,
  width = 8,
  height = 40,
  pattern = 514,
}

tile{
  layer = 2,
  x = 240,
  y = 1152,
  width = 48,
  height = 40,
  pattern = 511,
}

tile{
  layer = 2,
  x = 288,
  y = 1144,
  width = 8,
  height = 40,
  pattern = 514,
}

tile{
  layer = 2,
  x = 264,
  y = 1184,
  width = 48,
  height = 16,
  pattern = 512,
}

tile{
  layer = 2,
  x = 264,
  y = 1200,
  width = 48,
  height = 40,
  pattern = 511,
}

tile{
  layer = 2,
  x = 240,
  y = 1056,
  width = 48,
  height = 40,
  pattern = 511,
}

tile{
  layer = 2,
  x = 288,
  y = 1048,
  width = 8,
  height = 40,
  pattern = 514,
}

tile{
  layer = 2,
  x = 264,
  y = 1088,
  width = 48,
  height = 16,
  pattern = 512,
}

tile{
  layer = 2,
  x = 264,
  y = 1104,
  width = 48,
  height = 40,
  pattern = 511,
}

tile{
  layer = 2,
  x = 240,
  y = 1136,
  width = 48,
  height = 16,
  pattern = 512,
}

tile{
  layer = 2,
  x = 240,
  y = 1232,
  width = 48,
  height = 16,
  pattern = 512,
}

tile{
  layer = 2,
  x = 312,
  y = 1288,
  width = 8,
  height = 40,
  pattern = 514,
}

tile{
  layer = 2,
  x = 312,
  y = 1192,
  width = 8,
  height = 40,
  pattern = 514,
}

tile{
  layer = 2,
  x = 312,
  y = 1096,
  width = 8,
  height = 40,
  pattern = 514,
}

tile{
  layer = 2,
  x = 240,
  y = 960,
  width = 48,
  height = 40,
  pattern = 511,
}

tile{
  layer = 2,
  x = 288,
  y = 952,
  width = 8,
  height = 40,
  pattern = 514,
}

tile{
  layer = 2,
  x = 264,
  y = 992,
  width = 48,
  height = 16,
  pattern = 512,
}

tile{
  layer = 2,
  x = 264,
  y = 1008,
  width = 48,
  height = 40,
  pattern = 511,
}

tile{
  layer = 2,
  x = 312,
  y = 1000,
  width = 8,
  height = 40,
  pattern = 514,
}

tile{
  layer = 2,
  x = 240,
  y = 1040,
  width = 48,
  height = 16,
  pattern = 512,
}

tile{
  layer = 2,
  x = 240,
  y = 944,
  width = 48,
  height = 16,
  pattern = 512,
}

tile{
  layer = 2,
  x = 232,
  y = 952,
  width = 8,
  height = 40,
  pattern = 513,
}

tile{
  layer = 2,
  x = 256,
  y = 1000,
  width = 8,
  height = 40,
  pattern = 513,
}

tile{
  layer = 2,
  x = 232,
  y = 1048,
  width = 8,
  height = 40,
  pattern = 513,
}

tile{
  layer = 2,
  x = 256,
  y = 1096,
  width = 8,
  height = 40,
  pattern = 513,
}

tile{
  layer = 2,
  x = 232,
  y = 1144,
  width = 8,
  height = 40,
  pattern = 513,
}

tile{
  layer = 2,
  x = 256,
  y = 1192,
  width = 8,
  height = 40,
  pattern = 513,
}

tile{
  layer = 2,
  x = 232,
  y = 1240,
  width = 8,
  height = 40,
  pattern = 513,
}

tile{
  layer = 2,
  x = 256,
  y = 1288,
  width = 8,
  height = 40,
  pattern = 513,
}

tile{
  layer = 2,
  x = 264,
  y = 1280,
  width = 48,
  height = 16,
  pattern = 512,
}

tile{
  layer = 2,
  x = 232,
  y = 568,
  width = 8,
  height = 40,
  pattern = 513,
}

tile{
  layer = 2,
  x = 256,
  y = 520,
  width = 8,
  height = 40,
  pattern = 513,
}

tile{
  layer = 2,
  x = 840,
  y = 512,
  width = 48,
  height = 16,
  pattern = 512,
}

tile{
  layer = 2,
  x = 840,
  y = 528,
  width = 48,
  height = 40,
  pattern = 511,
}

tile{
  layer = 2,
  x = 232,
  y = 472,
  width = 8,
  height = 40,
  pattern = 513,
}

tile{
  layer = 2,
  x = 256,
  y = 424,
  width = 8,
  height = 40,
  pattern = 513,
}

tile{
  layer = 2,
  x = 232,
  y = 376,
  width = 8,
  height = 40,
  pattern = 513,
}

tile{
  layer = 2,
  x = 1032,
  y = 608,
  width = 48,
  height = 16,
  pattern = 512,
}

tile{
  layer = 2,
  x = 1416,
  y = 608,
  width = 48,
  height = 16,
  pattern = 512,
}

tile{
  layer = 2,
  x = 1032,
  y = 896,
  width = 48,
  height = 16,
  pattern = 512,
}

tile{
  layer = 2,
  x = 648,
  y = 896,
  width = 48,
  height = 16,
  pattern = 512,
}

tile{
  layer = 2,
  x = 648,
  y = 1184,
  width = 48,
  height = 16,
  pattern = 512,
}

tile{
  layer = 2,
  x = 1416,
  y = 1184,
  width = 48,
  height = 16,
  pattern = 512,
}

tile{
  layer = 2,
  x = 1416,
  y = 1472,
  width = 48,
  height = 16,
  pattern = 512,
}

tile{
  layer = 2,
  x = 640,
  y = 1288,
  width = 8,
  height = 40,
  pattern = 513,
}

tile{
  layer = 2,
  x = 1408,
  y = 1576,
  width = 8,
  height = 40,
  pattern = 513,
}
<|MERGE_RESOLUTION|>--- conflicted
+++ resolved
@@ -2161,18 +2161,11 @@
 
 tile{
   layer = 0,
-<<<<<<< HEAD
   x = 1608,
   y = 848,
   width = 8,
   height = 16,
   pattern = 504,
-=======
-  x = 1936,
-  y = 112,
-  name = "chest",
-  is_big_chest = false,
->>>>>>> d6d0b2cd
 }
 
 tile{
@@ -5727,7 +5720,6 @@
   y = 112,
   name = "chest",
   is_big_chest = false,
-  treasure_name = "_none",
 }
 
 tile{
@@ -11022,6 +11014,7 @@
   pattern = 511,
 }
 
+
 tile{
   layer = 2,
   x = 264,
